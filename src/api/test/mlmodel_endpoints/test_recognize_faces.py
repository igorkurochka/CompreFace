from http import HTTPStatus

from mock import Mock
from numpy import int32, float64

from src.dto import BoundingBox
from src.dto.face_prediction import FacePrediction
import pytest


def test__when_recognize_endpoint_is_requested__then_returns_predictions(client, mocker):
    expected_result = [
        {'box': {"xmin": 50, "ymin": 60, "xmax": 70, "ymax": 80}, 'face_name': 'Joe Bloggs', 'probability': 0.9},
        {'box': {"xmin": 10, "ymin": 20, "xmax": 30, "ymax": 40}, 'face_name': 'Fred Bloggs', 'probability': 0.85},
        {'box': {"xmin": 15, "ymin": 25, "xmax": 35, "ymax": 45}, 'face_name': 'John Smith', 'probability': 0.91},
        {'box': {"xmin": 35, "ymin": 36, "xmax": 39, "ymax": 40}, 'face_name': 'Igor Shaw', 'probability': 0.89}
    ]
    ret_val = [
        FacePrediction(box=BoundingBox(xmin=int32(50), ymin=int32(60), xmax=int32(70), ymax=int32(80)),
                       face_name='Joe Bloggs', probability=float64(0.9)),
        FacePrediction(box=BoundingBox(xmin=int32(10), ymin=int32(20), xmax=int32(30), ymax=int32(40)),
                       face_name='Fred Bloggs', probability=float64(0.85)),
        FacePrediction(box=BoundingBox(xmin=int32(15), ymin=int32(25), xmax=int32(35), ymax=int32(45)),
                       face_name='John Smith', probability=float64(0.91)),
        FacePrediction(box=BoundingBox(xmin=int32(35), ymin=int32(36), xmax=int32(39), ymax=int32(40)),
                       face_name='Igor Shaw', probability=float64(0.89))
    ]
    img = object()
    imread_mock = mocker.patch('src.api.controller.imageio.imread', return_value=img)
    get_face_predictions_mock = mocker.patch('src.api.controller.predict_from_image', return_value=ret_val)

    res = client.post('/recognize', data=dict(file=(b'', 'group-photo.jpg'), content_type='multipart/form-data'))

    assert res.status_code == HTTPStatus.OK, res.json
    assert imread_mock.call_args_list[0][0][0].filename == 'group-photo.jpg'
    assert get_face_predictions_mock.call_args_list[0][0][0] == img
    assert res.json['result'] == expected_result

@pytest.mark.parametrize("test_input,expected", [(None, 0), ("0", 0), ("1", 1)])
def test__given_limit_1_or_0_or_no_value__when_recognize_endpoint_is_required__then_uses_concrete_limit_value(client, mocker, test_input, expected):
    mocker.patch('src.api.controller.imageio.imread')
    get_face_predictions_mock: Mock = mocker.patch('src.api.controller.predict_from_image', return_value=[])

    if test_input:
        res = client.post('/recognize?limit='+test_input)
    else:
        res = client.post('/recognize')

    assert res.status_code == HTTPStatus.OK, res.json
    assert get_face_predictions_mock.call_args[0][1] == expected

<<<<<<< HEAD
def test__given_limit_value_0__when_recognize_endpoint_is_requested__then_uses_no_limit(client, mocker):
    mocker.patch('src.api.controller.imageio.imread')
    get_face_predictions_mock: Mock = mocker.patch('src.api.controller.predict_from_image', return_value=[])

    res = client.post('/recognize?limit=0')

    assert res.status_code == HTTPStatus.OK, res.json
    assert get_face_predictions_mock.call_args[0][1] == 0


def test__given_limit_value_1__when_recognize_endpoint_is_requested__then_uses_limit_1(client, mocker):
    mocker.patch('src.api.controller.imageio.imread')
    get_face_predictions_mock: Mock = mocker.patch('src.api.controller.predict_from_image', return_value=[])

    res = client.post('/recognize?limit=1')

    assert res.status_code == HTTPStatus.OK, res.json
    assert get_face_predictions_mock.call_args[0][1] == 1

=======


>>>>>>> ac8901ab

def test__given_limit_value_minus_1__when_recognize_endpoint_is_requested__then_returns_400(client, mocker):
    mocker.patch('src.api.controller.imageio.imread')
    mocker.patch('src.api.controller.predict_from_image')

    res = client.post('/recognize?limit=-1')

    assert res.status_code == HTTPStatus.BAD_REQUEST, res.json
    assert res.json['message'] == 'Limit value is invalid'


def test__given_limit_value_words__when_recognize_endpoint_is_requested__then_returns_400(client, mocker):
    mocker.patch('src.api.controller.imageio.imread')
    mocker.patch('src.api.controller.predict_from_image')

    res = client.post('/recognize?limit=hello')

    assert res.status_code == HTTPStatus.BAD_REQUEST, res.json
    assert res.json['message'] == 'Limit format is invalid'<|MERGE_RESOLUTION|>--- conflicted
+++ resolved
@@ -49,30 +49,8 @@
     assert res.status_code == HTTPStatus.OK, res.json
     assert get_face_predictions_mock.call_args[0][1] == expected
 
-<<<<<<< HEAD
-def test__given_limit_value_0__when_recognize_endpoint_is_requested__then_uses_no_limit(client, mocker):
-    mocker.patch('src.api.controller.imageio.imread')
-    get_face_predictions_mock: Mock = mocker.patch('src.api.controller.predict_from_image', return_value=[])
-
-    res = client.post('/recognize?limit=0')
-
-    assert res.status_code == HTTPStatus.OK, res.json
-    assert get_face_predictions_mock.call_args[0][1] == 0
 
 
-def test__given_limit_value_1__when_recognize_endpoint_is_requested__then_uses_limit_1(client, mocker):
-    mocker.patch('src.api.controller.imageio.imread')
-    get_face_predictions_mock: Mock = mocker.patch('src.api.controller.predict_from_image', return_value=[])
-
-    res = client.post('/recognize?limit=1')
-
-    assert res.status_code == HTTPStatus.OK, res.json
-    assert get_face_predictions_mock.call_args[0][1] == 1
-
-=======
-
-
->>>>>>> ac8901ab
 
 def test__given_limit_value_minus_1__when_recognize_endpoint_is_requested__then_returns_400(client, mocker):
     mocker.patch('src.api.controller.imageio.imread')
