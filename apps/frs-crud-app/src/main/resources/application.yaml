server:
  port: ${CRUD_PORT:8080}

app:
  security:
    oauth2:
      clients:
        COMMON:
          access-token-validity: 2400
          authorities: ROLE_APP_LOGIN
          authorized-grant-types: password,refresh_token
          client-id: CommonClientId
          client-scope: all
          client-secret: password
          refresh-token-validity: 1209600
          resource-ids: authorization

spring:
  servlet:
    multipart:
      max-file-size: 10MB
      max-request-size: 10MB
  datasource:
    driver-class-name: org.postgresql.Driver
    url: ${POSTGRES_URL:jdbc:postgresql://localhost:5432/frs}
    username: ${POSTGRES_USERNAME:postgres}
    password: ${POSTGRES_PASSWORD:postgres}
  jpa:
    properties:
      hibernate:
        default_schema: public
        jdbc.lob.non_contextual_creation: true # fix for Caused by: java.sql.SQLFeatureNotSupportedException: Method org.postgresql.jdbc.PgConnection.createClob() is not yet implemented.
        format_sql: true
        dialect: org.hibernate.dialect.PostgreSQL10Dialect
    hibernate:
      ddl-auto: none
    database: postgresql
    open-in-view: true
    generate-ddl: false

<<<<<<< HEAD
logging:
  level:
    com:
      exadel:
        frs: TRACE
    org:
      hibernate:
        SQL: DEBUG
        type:
          descriptor:
            sql:
              BasicBinder: TRACE

security:
  signing-key: MaYzkSjmkzPC57L
  encoding-strength: 256
  expire-length: 86400000

=======
>>>>>>> 2e1bcc2c
proxy:
  baseUrl: ${PROXY_URL:http://localhost:5000}

swagger:
  auth:
    server: http://localhost:${server.port}
  info:
    title: Face Recognition Service - Client
    version: 0.0.2-SNAPSHOT

host:
  full:
    dns:
      auth:
        link: http://localhost:${server.port}

logging:
  level:
    web: DEBUG
    org.springframework.web: DEBUG<|MERGE_RESOLUTION|>--- conflicted
+++ resolved
@@ -38,7 +38,6 @@
     open-in-view: true
     generate-ddl: false
 
-<<<<<<< HEAD
 logging:
   level:
     com:
@@ -57,8 +56,6 @@
   encoding-strength: 256
   expire-length: 86400000
 
-=======
->>>>>>> 2e1bcc2c
 proxy:
   baseUrl: ${PROXY_URL:http://localhost:5000}
 
