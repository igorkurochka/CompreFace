package com.exadel.frs.service;

import com.exadel.frs.dto.ui.OrgCreateDto;
import com.exadel.frs.dto.ui.OrgUpdateDto;
import com.exadel.frs.dto.ui.UserInviteDto;
import com.exadel.frs.dto.ui.UserRemoveDto;
import com.exadel.frs.dto.ui.UserRoleUpdateDto;
import com.exadel.frs.entity.Organization;
import com.exadel.frs.entity.User;
import com.exadel.frs.entity.UserOrganizationRole;
import com.exadel.frs.enums.OrganizationRole;
import com.exadel.frs.exception.FieldRequiredException;
import com.exadel.frs.exception.InsufficientPrivilegesException;
import com.exadel.frs.exception.NameIsNotUniqueException;
import com.exadel.frs.exception.OrganizationNotFoundException;
import com.exadel.frs.exception.SelfRemoveException;
import com.exadel.frs.exception.SelfRoleChangeException;
import com.exadel.frs.exception.UserAlreadyInOrganizationException;
import com.exadel.frs.repository.OrganizationRepository;
import lombok.RequiredArgsConstructor;
import lombok.val;
import org.springframework.stereotype.Service;
import org.springframework.util.StringUtils;

import java.util.List;
import java.util.Optional;
import java.util.UUID;

import static org.apache.commons.lang3.StringUtils.isBlank;

@Service
@RequiredArgsConstructor
public class OrganizationService {

    private final OrganizationRepository organizationRepository;
    private final UserService userService;

    public Organization getOrganization(final String organizationGuid) {
        return organizationRepository
                .findByGuid(organizationGuid)
                .orElseThrow(() -> new OrganizationNotFoundException(organizationGuid));
    }

    private void verifyUserHasReadPrivileges(final Long userId, final Organization organization) {
        organization.getUserOrganizationRoleOrThrow(userId);
    }

    private void verifyUserHasWritePrivileges(final Long userId, final Organization organization) {
        if (OrganizationRole.OWNER != organization.getUserOrganizationRoleOrThrow(userId).getRole()) {
            throw new InsufficientPrivilegesException(userId);
        }
    }

    private void verifyNameIsUnique(final String name) {
        if (organizationRepository.existsByName(name)) {
            throw new NameIsNotUniqueException(name);
        }
    }

    public Organization getOrganization(final String guid, final Long userId) {
        Organization organization = getOrganization(guid);
        verifyUserHasReadPrivileges(userId, organization);
        return organization;
    }

    public List<Organization> getOrganizations(final Long userId) {
        return organizationRepository.findAllByUserOrganizationRoles_Id_UserId(userId);
    }

    public OrganizationRole[] getOrgRolesToAssign(final String guid, final Long userId) {
        Organization organization = getOrganization(guid);
        UserOrganizationRole role = organization.getUserOrganizationRoleOrThrow(userId);
        if (OrganizationRole.OWNER.equals(role.getRole())) {
            return OrganizationRole.values();
        }
        return new OrganizationRole[0];
    }

    public List<UserOrganizationRole> getOrgUsers(final String guid, final Long userId) {
        final Organization organization = getOrganization(guid);
        verifyUserHasReadPrivileges(userId, organization);
        return organization.getUserOrganizationRoles();
    }

    public Organization createOrganization(final OrgCreateDto orgCreateDto, final Long userId) {
        if (StringUtils.isEmpty(orgCreateDto.getName())) {
            throw new FieldRequiredException("Organization name");
        }
        verifyNameIsUnique(orgCreateDto.getName());
        Organization organization = Organization.builder()
                .name(orgCreateDto.getName())
                .guid(UUID.randomUUID().toString())
                .build();
        organization.addUserOrganizationRole(userService.getUser(userId), OrganizationRole.OWNER);
        return organizationRepository.save(organization);
    }

<<<<<<< HEAD
    public void updateOrganization(final OrgUpdateDto orgUpdateDto, final String guid, final Long userId) {
        if (StringUtils.isEmpty(orgUpdateDto.getName())) {
=======
    public Organization updateOrganization(final OrgUpdateDto orgUpdateDto, final String guid, final Long userId) {
        if (isBlank(orgUpdateDto.getName())) {
>>>>>>> f8855e1a
            throw new FieldRequiredException("Organization name");
        }
        Organization organizationFromRepo = getOrganization(guid);
        verifyUserHasWritePrivileges(userId, organizationFromRepo);
        val isNewName = !organizationFromRepo.getName().equals(orgUpdateDto.getName());
        if (isNewName) {
            verifyNameIsUnique(orgUpdateDto.getName());
            organizationFromRepo.setName(orgUpdateDto.getName());
        }

        return organizationRepository.save(organizationFromRepo);
    }

    public UserOrganizationRole updateUserOrgRole(final UserRoleUpdateDto userRoleUpdateDto, final String guid, final Long adminId) {
        Organization organization = getOrganization(guid);
        verifyUserHasWritePrivileges(adminId, organization);

        User user = userService.getUserByGuid(userRoleUpdateDto.getUserId());
        if (user.getId().equals(adminId)) {
            throw new SelfRoleChangeException();
        }
        UserOrganizationRole userOrganizationRole = organization.getUserOrganizationRoleOrThrow(user.getId());
        OrganizationRole newOrgRole = OrganizationRole.valueOf(userRoleUpdateDto.getRole());
        if (OrganizationRole.OWNER.equals(newOrgRole)) {
            organization.getUserOrganizationRoleOrThrow(adminId).setRole(OrganizationRole.ADMINISTRATOR);
        }
        userOrganizationRole.setRole(newOrgRole);

        organizationRepository.save(organization);

        return userOrganizationRole;
    }

    public UserOrganizationRole inviteUser(final UserInviteDto userInviteDto, final String guid, final Long adminId) {
        Organization organization = getOrganization(guid);
        verifyUserHasWritePrivileges(adminId, organization);

        final User user = userService.getUser(userInviteDto.getUserEmail());
        Optional<UserOrganizationRole> userOrganizationRole = organization.getUserOrganizationRole(user.getId());
        if (userOrganizationRole.isPresent()) {
            throw new UserAlreadyInOrganizationException(userInviteDto.getUserEmail(), guid);
        }
        OrganizationRole newOrgRole = OrganizationRole.valueOf(userInviteDto.getRole());
        if (OrganizationRole.OWNER.equals(newOrgRole)) {
            organization.getUserOrganizationRoleOrThrow(adminId).setRole(OrganizationRole.ADMINISTRATOR);
        }
        organization.addUserOrganizationRole(user, newOrgRole);
        final Organization savedOrg = organizationRepository.save(organization);
        return savedOrg.getUserOrganizationRole(user.getId()).orElseThrow();
    }

    public void removeUserFromOrganization(final UserRemoveDto userRemoveDto, final String guid, final Long adminId) {
        Organization organization = getOrganization(guid);
        verifyUserHasWritePrivileges(adminId, organization);

        final User user = userService.getUserByGuid(userRemoveDto.getUserId());
        if (user.getId().equals(adminId)) {
            throw new SelfRemoveException();
        }
        organization.getUserOrganizationRoles().removeIf(userOrganizationRole ->
                userOrganizationRole.getId().getUserId().equals(user.getId()));

        organizationRepository.save(organization);
    }

    public void deleteOrganization(final String guid, final Long userId) {
        Organization organization = getOrganization(guid);
        verifyUserHasWritePrivileges(userId, organization);
        organizationRepository.deleteById(organization.getId());
    }

}<|MERGE_RESOLUTION|>--- conflicted
+++ resolved
@@ -95,13 +95,8 @@
         return organizationRepository.save(organization);
     }
 
-<<<<<<< HEAD
-    public void updateOrganization(final OrgUpdateDto orgUpdateDto, final String guid, final Long userId) {
-        if (StringUtils.isEmpty(orgUpdateDto.getName())) {
-=======
     public Organization updateOrganization(final OrgUpdateDto orgUpdateDto, final String guid, final Long userId) {
         if (isBlank(orgUpdateDto.getName())) {
->>>>>>> f8855e1a
             throw new FieldRequiredException("Organization name");
         }
         Organization organizationFromRepo = getOrganization(guid);
