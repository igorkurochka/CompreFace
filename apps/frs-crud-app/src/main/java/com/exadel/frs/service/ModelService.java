package com.exadel.frs.service;

import com.exadel.frs.dto.ui.ModelCreateDto;
import com.exadel.frs.dto.ui.ModelUpdateDto;
import com.exadel.frs.entity.App;
import com.exadel.frs.entity.Model;
import com.exadel.frs.entity.Organization;
import com.exadel.frs.entity.UserAppRole;
import com.exadel.frs.enums.AppRole;
import com.exadel.frs.enums.OrganizationRole;
import com.exadel.frs.exception.AppDoesNotBelongToOrgException;
import com.exadel.frs.exception.EmptyRequiredFieldException;
import com.exadel.frs.exception.InsufficientPrivilegesException;
import com.exadel.frs.exception.ModelNotFoundException;
import com.exadel.frs.exception.NameIsNotUniqueException;
import com.exadel.frs.repository.ModelRepository;
import lombok.RequiredArgsConstructor;
import org.apache.commons.lang3.StringUtils;
import org.springframework.stereotype.Service;

import java.util.List;
import java.util.Optional;
import java.util.UUID;

<<<<<<< HEAD
import static org.springframework.util.StringUtils.*;
=======
import static org.apache.commons.lang3.StringUtils.isNotBlank;
>>>>>>> d8e6b3b3

@Service
@RequiredArgsConstructor
public class ModelService {

    private final ModelRepository modelRepository;
    private final AppService appService;

    public Model getModel(final String modelGuid) {
        return modelRepository.findByGuid(modelGuid)
                .orElseThrow(() -> new ModelNotFoundException(modelGuid));
    }

    private OrganizationRole getUserOrganizationRole(final Organization organization, final Long userId) {
        return organization.getUserOrganizationRoleOrThrow(userId).getRole();
    }

    private void verifyUserHasReadPrivileges(final Long userId, final App app) {
        OrganizationRole organizationRole = getUserOrganizationRole(app.getOrganization(), userId);
        if (OrganizationRole.USER == organizationRole) {
            app.getUserAppRole(userId)
                    .orElseThrow(() -> new InsufficientPrivilegesException(userId));
        }
    }

    private void verifyUserHasWritePrivileges(final Long userId, final App app) {
        OrganizationRole organizationRole = getUserOrganizationRole(app.getOrganization(), userId);
        if (OrganizationRole.USER == organizationRole) {
            Optional<UserAppRole> userAppRole = app.getUserAppRole(userId);
            if (userAppRole.isEmpty() || AppRole.USER == userAppRole.get().getRole()) {
                throw new InsufficientPrivilegesException(userId);
            }
        }
    }

    private void verifyNameIsUnique(final String name, final Long appId) {
        if (modelRepository.existsByNameAndAppId(name, appId)) {
            throw new NameIsNotUniqueException(name);
        }
    }

    public Model getModel(final String modelGuid, final Long userId) {
        Model model = getModel(modelGuid);
        verifyUserHasReadPrivileges(userId, model.getApp());
        return model;
    }

    public List<Model> getModels(final String appGuid, final Long userId) {
        App app = appService.getApp(appGuid);
        verifyUserHasReadPrivileges(userId, app);
        return modelRepository.findAllByAppId(app.getId());
    }

    public Model createModel(final ModelCreateDto modelCreateDto, final String orgGuid, final String appGuid, final Long userId) {
        App app = appService.getApp(appGuid);
        verifyUserHasWritePrivileges(userId, app);
        if (isEmpty(modelCreateDto.getName())) {
            throw new EmptyRequiredFieldException("name");
        }
        if (!app.getOrganization().getGuid().equals(orgGuid)) {
            throw new AppDoesNotBelongToOrgException(appGuid, orgGuid);
        }
        verifyNameIsUnique(modelCreateDto.getName(), app.getId());
        Model model = Model.builder()
                .name(modelCreateDto.getName())
                .guid(UUID.randomUUID().toString())
                .apiKey(UUID.randomUUID().toString())
                .app(app)
                .build();
        return modelRepository.save(model);
    }

<<<<<<< HEAD
    public void updateModel(final ModelUpdateDto modelUpdateDto, final String modelGuid, final Long userId) {
        verifyNameIsNotEmpty(modelUpdateDto.getName());
        Model repoModel = getModel(modelGuid);
        verifyUserHasWritePrivileges(userId, repoModel.getApp());
        if (!isEmpty(modelUpdateDto.getName()) && !repoModel.getName().equals(modelUpdateDto.getName())) {
=======
    public Model updateModel(final ModelUpdateDto modelUpdateDto, final String modelGuid, final Long userId) {
        Model repoModel = getModel(modelGuid);
        verifyUserHasWritePrivileges(userId, repoModel.getApp());
        if (isNotBlank(modelUpdateDto.getName()) && !repoModel.getName().equals(modelUpdateDto.getName())) {
>>>>>>> d8e6b3b3
            verifyNameIsUnique(modelUpdateDto.getName(), repoModel.getApp().getId());
            repoModel.setName(modelUpdateDto.getName());
        }

        return modelRepository.save(repoModel);
    }

    public void regenerateApiKey(final String guid, final Long userId) {
        Model repoModel = getModel(guid);
        verifyUserHasWritePrivileges(userId, repoModel.getApp());
        repoModel.setApiKey(UUID.randomUUID().toString());
        modelRepository.save(repoModel);
    }

    public void deleteModel(final String guid, final Long userId) {
        Model model = getModel(guid);
        verifyUserHasWritePrivileges(userId, model.getApp());
        modelRepository.deleteById(model.getId());
    }

    private void verifyNameIsNotEmpty(final String newNameForModel) {
        if (isEmpty(newNameForModel)) {
            throw new EmptyRequiredFieldException("name");
        }
    }
}<|MERGE_RESOLUTION|>--- conflicted
+++ resolved
@@ -15,18 +15,15 @@
 import com.exadel.frs.exception.NameIsNotUniqueException;
 import com.exadel.frs.repository.ModelRepository;
 import lombok.RequiredArgsConstructor;
-import org.apache.commons.lang3.StringUtils;
 import org.springframework.stereotype.Service;
 
 import java.util.List;
 import java.util.Optional;
 import java.util.UUID;
 
-<<<<<<< HEAD
 import static org.springframework.util.StringUtils.*;
-=======
+
 import static org.apache.commons.lang3.StringUtils.isNotBlank;
->>>>>>> d8e6b3b3
 
 @Service
 @RequiredArgsConstructor
@@ -99,18 +96,11 @@
         return modelRepository.save(model);
     }
 
-<<<<<<< HEAD
-    public void updateModel(final ModelUpdateDto modelUpdateDto, final String modelGuid, final Long userId) {
+    public Model updateModel(final ModelUpdateDto modelUpdateDto, final String modelGuid, final Long userId) {
         verifyNameIsNotEmpty(modelUpdateDto.getName());
         Model repoModel = getModel(modelGuid);
         verifyUserHasWritePrivileges(userId, repoModel.getApp());
-        if (!isEmpty(modelUpdateDto.getName()) && !repoModel.getName().equals(modelUpdateDto.getName())) {
-=======
-    public Model updateModel(final ModelUpdateDto modelUpdateDto, final String modelGuid, final Long userId) {
-        Model repoModel = getModel(modelGuid);
-        verifyUserHasWritePrivileges(userId, repoModel.getApp());
-        if (isNotBlank(modelUpdateDto.getName()) && !repoModel.getName().equals(modelUpdateDto.getName())) {
->>>>>>> d8e6b3b3
+        if (!repoModel.getName().equals(modelUpdateDto.getName())) {
             verifyNameIsUnique(modelUpdateDto.getName(), repoModel.getApp().getId());
             repoModel.setName(modelUpdateDto.getName());
         }
