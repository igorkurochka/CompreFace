--- conflicted
+++ resolved
@@ -7,16 +7,11 @@
 import java.util.Optional;
 
 public interface UserRepository extends JpaRepository<User, Long> {
-    @EntityGraph(value = "by-name")
-    Optional<User> findByUsername(String username);
 
     Optional<User> findByEmail(String email);
-<<<<<<< HEAD
 
     Optional<User> findByGuid(String guid);
 
     boolean existsByEmail(String email);
 
-=======
->>>>>>> 2e1bcc2c
 }