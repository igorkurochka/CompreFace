package com.exadel.frs.core.trainservice.component.classifiers;

import com.exadel.frs.core.trainservice.ml.LogisticRegressionExt;
import com.exadel.frs.core.trainservice.ml.LogisticRegressionExt.Trainer;
import lombok.val;
import org.springframework.context.annotation.Scope;
import org.apache.commons.lang3.tuple.Pair;
import org.springframework.stereotype.Component;

import java.util.List;
import java.util.Map;
import java.util.stream.Collectors;

@Component
@Scope("prototype")
public class LogisticRegressionExtendedClassifier implements FaceClassifier {

<<<<<<< HEAD
    private Map<Integer, Pair<String, String>> labelMap;
=======
    static final long serialVersionUID = 8656025859894141908L;

    private Map<Integer, String> labelMap;
>>>>>>> e6fce2cf
    private LogisticRegressionExt logisticRegression;

    @Override
    public void train(final double[][] x, final int[] y, final Map<Integer, Pair<String, String>> labelMap) {
        this.labelMap = labelMap;
        val trainer = new Trainer();
        trainer.setMaxNumIteration(50);
        trainer.setTolerance(0.005);
        this.logisticRegression = trainer.train(x, y);
    }

    @Override
    public Pair<Integer, String> predict(final double[] input) {
        if (isTrained()) {
            val predict = logisticRegression.predict(input);

            return Pair.of(predict, labelMap.get(predict).getRight());
        }

        throw new RuntimeException("Model not trained");
    }

    @Override
    public boolean isTrained() {
        return logisticRegression != null;
    }

    @Override
    public List<String> getUsedFaceIds() {
        if (labelMap == null) {
            return List.of();
        }
        return labelMap.values().stream()
                .map(Pair::getLeft)
                .collect(Collectors.toList());
    }
}<|MERGE_RESOLUTION|>--- conflicted
+++ resolved
@@ -15,13 +15,9 @@
 @Scope("prototype")
 public class LogisticRegressionExtendedClassifier implements FaceClassifier {
 
-<<<<<<< HEAD
+    static final long serialVersionUID = -1866949081344084764L;
+
     private Map<Integer, Pair<String, String>> labelMap;
-=======
-    static final long serialVersionUID = 8656025859894141908L;
-
-    private Map<Integer, String> labelMap;
->>>>>>> e6fce2cf
     private LogisticRegressionExt logisticRegression;
 
     @Override
