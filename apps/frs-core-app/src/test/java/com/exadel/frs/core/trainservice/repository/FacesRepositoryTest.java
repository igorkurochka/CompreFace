package com.exadel.frs.core.trainservice.repository;

<<<<<<< HEAD
import static org.assertj.core.api.Assertions.assertThat;
import static org.junit.jupiter.api.Assertions.assertNotEquals;
import com.exadel.frs.core.trainservice.TrainServiceApplication;
=======
import com.exadel.frs.core.trainservice.domain.Face;
import org.junit.jupiter.api.AfterEach;
import org.junit.jupiter.api.Assertions;
import org.junit.jupiter.api.BeforeEach;
>>>>>>> df6cde82
import org.junit.jupiter.api.Test;
import org.junit.jupiter.api.extension.ExtendWith;
import org.springframework.beans.factory.annotation.Autowired;
<<<<<<< HEAD
import org.springframework.boot.test.context.SpringBootTest;
=======
import org.springframework.boot.test.autoconfigure.data.mongo.DataMongoTest;
>>>>>>> df6cde82
import org.springframework.test.context.junit.jupiter.EnabledIf;
import org.springframework.test.context.junit.jupiter.SpringExtension;

<<<<<<< HEAD
@SpringBootTest(classes = TrainServiceApplication.class)
=======
import java.util.Arrays;
import java.util.List;
import java.util.stream.Collectors;

import static org.assertj.core.api.Assertions.assertThat;
import static org.junit.jupiter.api.Assertions.assertEquals;

>>>>>>> df6cde82
@EnabledIf(
        expression = "#{environment.acceptsProfiles('integration-test')}"
)
@DataMongoTest
@ExtendWith(SpringExtension.class)
public class FacesRepositoryTest {
    @Autowired
    private FacesRepository facesRepository;
    private final String APP_GUID = "app_guid_for_test";
    private final String APP_GUID_OTHER = "app_guid_other";

    @BeforeEach
    public void init() {
        Face faceA = makeFace("A", APP_GUID);
        Face faceB = makeFace("B", APP_GUID_OTHER);
        Face faceC = makeFace("C", APP_GUID);
        facesRepository.save(faceA);
        facesRepository.save(faceB);
        facesRepository.save(faceC);
    }

    @AfterEach
    public void cleanUp() {
        facesRepository.deleteAll();
    }

    public static Face makeFace(String name, String appKey) {
        Face face = new Face();
        face.setFaceName(name);
        face.setApiKey(appKey);
        face.setId("Id_" + name);
        return face;
    }

    @Test
    public void getAll() {
        List<Face> all = facesRepository.findAll();
        Assertions.assertNotEquals(null, all);
        assertThat(all).hasSize(3);
    }

<<<<<<< HEAD
    @Autowired
    private FacesRepository facesRepository;

    @Test
    public void getAll() {
        var all = facesRepository.findAll();
=======
    @Test
    public void findNamesForApiGuid() throws Exception {
        List<String> expectedOutput = Arrays.asList("A", "C");
        List<String> actualResult = facesRepository.findByApiKey(APP_GUID).stream().map(Face::getFaceName).collect(Collectors.toList());
        assertEquals(expectedOutput, actualResult);
        //Test with different value
        actualResult = facesRepository.findByApiKey(APP_GUID_OTHER).stream().map(Face::getFaceName).collect(Collectors.toList());
        expectedOutput = Arrays.asList("B");
        assertEquals(expectedOutput, actualResult);

    }
>>>>>>> df6cde82

        assertNotEquals(null, all);
        assertThat(all).hasSizeGreaterThan(0);
    }
}<|MERGE_RESOLUTION|>--- conflicted
+++ resolved
@@ -1,29 +1,16 @@
 package com.exadel.frs.core.trainservice.repository;
 
-<<<<<<< HEAD
-import static org.assertj.core.api.Assertions.assertThat;
-import static org.junit.jupiter.api.Assertions.assertNotEquals;
-import com.exadel.frs.core.trainservice.TrainServiceApplication;
-=======
 import com.exadel.frs.core.trainservice.domain.Face;
 import org.junit.jupiter.api.AfterEach;
 import org.junit.jupiter.api.Assertions;
 import org.junit.jupiter.api.BeforeEach;
->>>>>>> df6cde82
 import org.junit.jupiter.api.Test;
 import org.junit.jupiter.api.extension.ExtendWith;
 import org.springframework.beans.factory.annotation.Autowired;
-<<<<<<< HEAD
-import org.springframework.boot.test.context.SpringBootTest;
-=======
 import org.springframework.boot.test.autoconfigure.data.mongo.DataMongoTest;
->>>>>>> df6cde82
 import org.springframework.test.context.junit.jupiter.EnabledIf;
 import org.springframework.test.context.junit.jupiter.SpringExtension;
 
-<<<<<<< HEAD
-@SpringBootTest(classes = TrainServiceApplication.class)
-=======
 import java.util.Arrays;
 import java.util.List;
 import java.util.stream.Collectors;
@@ -31,7 +18,6 @@
 import static org.assertj.core.api.Assertions.assertThat;
 import static org.junit.jupiter.api.Assertions.assertEquals;
 
->>>>>>> df6cde82
 @EnabledIf(
         expression = "#{environment.acceptsProfiles('integration-test')}"
 )
@@ -73,14 +59,6 @@
         assertThat(all).hasSize(3);
     }
 
-<<<<<<< HEAD
-    @Autowired
-    private FacesRepository facesRepository;
-
-    @Test
-    public void getAll() {
-        var all = facesRepository.findAll();
-=======
     @Test
     public void findNamesForApiGuid() throws Exception {
         List<String> expectedOutput = Arrays.asList("A", "C");
@@ -92,9 +70,5 @@
         assertEquals(expectedOutput, actualResult);
 
     }
->>>>>>> df6cde82
 
-        assertNotEquals(null, all);
-        assertThat(all).hasSizeGreaterThan(0);
-    }
 }