--- conflicted
+++ resolved
@@ -19,12 +19,8 @@
   flex-grow: 1
   display: flex
 
-<<<<<<< HEAD
-  app-model-list, application-user-list
+  app-model-list, app-application-user-list
     width: 50%
-=======
-  app-model-list, app-application-user-list
->>>>>>> 5c6f509c
     display: flex
     flex-direction: column
     justify-content: space-between
