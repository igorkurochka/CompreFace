@import 'media.sass'

.mat-card
  min-height: 650px
  height: calc(100vh - 80px)
  display: flex
  flex-direction: row

  +mobile
    height: auto

  app-organization-header
    margin-bottom: 40px

.grid-container
  grid-template-columns: 0.8fr 0.8fr
  grid-gap: 2rem
  flex-grow: 1

<<<<<<< HEAD
  application-list-container, app-user-list-container
=======
  app-application-list-container, app-user-list-container
>>>>>>> 5c6f509c
    display: flex
    flex-direction: column
    justify-content: space-between

@include mobile
  .grid-container
    grid-template-columns: 1fr<|MERGE_RESOLUTION|>--- conflicted
+++ resolved
@@ -17,11 +17,7 @@
   grid-gap: 2rem
   flex-grow: 1
 
-<<<<<<< HEAD
-  application-list-container, app-user-list-container
-=======
   app-application-list-container, app-user-list-container
->>>>>>> 5c6f509c
     display: flex
     flex-direction: column
     justify-content: space-between
