<div class="user-list">
  <h2>List of available users</h2>
  <mat-form-field class="search">
    <input matInput type="text" class="search-input" [(ngModel)]="search" placeholder="search">
  </mat-form-field>
<<<<<<< HEAD
  <app-spinner *ngIf="isLoading$ | async"></app-spinner>
  <app-user-table [isLoading$]="isLoading$" [tableConfig]="tableConfig$ | userTableFilter:search | async" [availableRoles$]="availableRoles$" (onChange)="onChange($event)"></app-user-table>
=======
  <app-spinner [isVisible$]="isLoading$"></app-spinner>
  <app-user-table [isLoading$]="isLoading$" [tableConfig]="tableConfig$ | userTableFilter:search | async"
                  [availableRoles$]="availableRoles$"
                  (changeRow)="onChange($event)"></app-user-table>
>>>>>>> 5c6f509c
</div>
<app-invite-user (email)="onInviteUser($event)"></app-invite-user><|MERGE_RESOLUTION|>--- conflicted
+++ resolved
@@ -3,14 +3,9 @@
   <mat-form-field class="search">
     <input matInput type="text" class="search-input" [(ngModel)]="search" placeholder="search">
   </mat-form-field>
-<<<<<<< HEAD
   <app-spinner *ngIf="isLoading$ | async"></app-spinner>
-  <app-user-table [isLoading$]="isLoading$" [tableConfig]="tableConfig$ | userTableFilter:search | async" [availableRoles$]="availableRoles$" (onChange)="onChange($event)"></app-user-table>
-=======
-  <app-spinner [isVisible$]="isLoading$"></app-spinner>
   <app-user-table [isLoading$]="isLoading$" [tableConfig]="tableConfig$ | userTableFilter:search | async"
                   [availableRoles$]="availableRoles$"
                   (changeRow)="onChange($event)"></app-user-table>
->>>>>>> 5c6f509c
 </div>
 <app-invite-user (email)="onInviteUser($event)"></app-invite-user>