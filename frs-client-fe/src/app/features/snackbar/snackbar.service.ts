import {Injectable} from '@angular/core';
import {MatSnackBar} from '@angular/material';
import {AppSnackBarComponent} from './snackbar.component';

const messageMap = {
    'default-info': 'DEFAULT INFO MESSAGE',
    'default-error': 'DEFAULT ERROR MESSAGE'
};

@Injectable({
    providedIn: 'root'
})
export class SnackBarService {
    constructor(private snackBar: MatSnackBar) { }

<<<<<<< HEAD
    public openInfo(messageCode: string, duration: number = 2000, message?: string): void {
=======
    public openInfo(messageCode: string, duration: number = 3000, message?: string): void {
>>>>>>> 5141db55
        const data = {
            message: '',
            type: 'info'
        };

        data.message = messageCode ? messageMap[messageCode] : message;
        this.openSnackBar(data, duration);
    }

    public openError(messageCode: string, duration: number = 8000, message?: string): void {
        const data = {
            message: '',
            type: 'error'
        };

        data.message = messageCode ? messageMap[messageCode] : message;
        this.openSnackBar(data, duration);
    }

    private openSnackBar(data, duration): void {
        this.snackBar.openFromComponent(AppSnackBarComponent, {
            duration,
            data,
            verticalPosition: 'top',
            panelClass: 'app-snackbar-panel'
        });
    }
}<|MERGE_RESOLUTION|>--- conflicted
+++ resolved
@@ -13,11 +13,7 @@
 export class SnackBarService {
     constructor(private snackBar: MatSnackBar) { }
 
-<<<<<<< HEAD
-    public openInfo(messageCode: string, duration: number = 2000, message?: string): void {
-=======
     public openInfo(messageCode: string, duration: number = 3000, message?: string): void {
->>>>>>> 5141db55
         const data = {
             message: '',
             type: 'info'
