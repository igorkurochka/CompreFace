/*
 * Copyright (c) 2020 the original author or authors
 *
 * Licensed under the Apache License, Version 2.0 (the "License");
 * you may not use this file except in compliance with the License.
 * You may obtain a copy of the License at
 *
 *      https://www.apache.org/licenses/LICENSE-2.0
 *
 * Unless required by applicable law or agreed to in writing, software
 * distributed under the License is distributed on an "AS IS" BASIS,
 * WITHOUT WARRANTIES OR CONDITIONS OF ANY KIND, either express
 * or implied. See the License for the specific language governing
 * permissions and limitations under the License.
 */

import { Environment } from './interface';

export const environment: Environment = {
  production: true,
  basicToken: 'Basic Q29tbW9uQ2xpZW50SWQ6cGFzc3dvcmQ=',
  adminApiUrl: '/admin/',
  userApiUrl: '/api/v1/',
<<<<<<< HEAD
  buildNumber: '1.0.1',
=======
  buildNumber: '1.1.0',
>>>>>>> 56b10e9c
};<|MERGE_RESOLUTION|>--- conflicted
+++ resolved
@@ -21,9 +21,5 @@
   basicToken: 'Basic Q29tbW9uQ2xpZW50SWQ6cGFzc3dvcmQ=',
   adminApiUrl: '/admin/',
   userApiUrl: '/api/v1/',
-<<<<<<< HEAD
-  buildNumber: '1.0.1',
-=======
   buildNumber: '1.1.0',
->>>>>>> 56b10e9c
 };