@import '~@angular/material/theming';
@import url('https://fonts.googleapis.com/css2?family=Poppins:wght@400;500;600&display=swap');
@import 'colors.scss';

// Include the common styles for Angular Material. We include this here so that you only
// have to load a single css file for Angular Material in your app.
// Be sure that you only ever include this mixin once!
@include mat-core();

$typography: mat-typography-config(
        $font-family: "Poppins, sans-serif",
        $headline: mat-typography-level(28px, 35px, 600), // .mat-headline
        $title: mat-typography-level(22px, 28px, 600), // .mat-title
        $subheading-2: mat-typography-level(22px, 27px, 600),  // .mat-subheading-2
        $subheading-1: mat-typography-level(18px, 22.5px, 600), // .mat-subheading-1
        $body-1: mat-typography-level(16px, 22.5px, 400), // .mat-body-1
        $body-2: mat-typography-level(14px, 20px, 400), // .mat-body-2
        $caption: mat-typography-level(12px, 17px, 400), // .mat-caption
        $button: mat-typography-level(16px, 19px, 500),
);

$primary_palette: (
        Main: $primary,
        Light: $primary,
        Dark: #28002f,
        contrast: (
                Main: #f5f5f5,
                Light: #000,
                Dark: #fff
        ));
$accent_palette: (
        Main: $green,
        Light: $green,
        Dark: #be6500,
        contrast: (
                Main: #fff,
                Light: #fff,
                Dark: #fff
        ));
$warn: (
        Main: $red,
        Light: $red,
        Dark: #be6500,
        contrast: (
                Main: #fff,
                Light: #fff,
                Dark: #fff
        ));

$custom-theme-primary: mat-palette($primary_palette, Main, Light, Dark);
$custom-theme-accent: mat-palette($accent_palette, Main, Light, Dark);
$custom-theme-warn: mat-palette($warn, Main, Light, Dark);

$custom-theme: mat-light-theme($custom-theme-primary, $custom-theme-accent, $custom-theme-warn);

@mixin custom-theme($theme, ) {
  $config: mat-get-color-config($theme);
  $primary_: map-get($theme, primary);
  $accent_: map-get($theme, accent);
  $warn_: map-get($theme, warn);
  $background: map-get($theme, background);
  $foreground: map-get($theme, foreground);

  body {
    background-color: $super-light-gray;
  }

  a {
    color: $primary;
    text-decoration: none;
  }

  p{
    color: $pale-gray;
  }

  .mat-toolbar {
    background: $white;
    color: mat-color($foreground, text);

    &.mat-primary {
      @include _mat-toolbar-color($primary_);
    }

    &.mat-accent {
      @include _mat-toolbar-color($accent_);
    }

    &.mat-warn {
      @include _mat-toolbar-color($warn_);
    }

    @include _mat-toolbar-form-field-overrides;
  }

  .mat-sidenav {
    background-color: mat-color($background, app-bar);
    color: mat-color($foreground, text);

    &[color="primary"] {
      @include _mat-toolbar-color($primary_);
    }

    &[color="accent"] {
      @include _mat-toolbar-color($accent_);
    }

    &[color="warn"] {
      @include _mat-toolbar-color($warn_);
    }
  }

  .mat-headline, .mat-title{
    color: $black;
  }

  .mat-subheading-2, .mat-subheading-1{
    color: $dark-gray;
  }

  .mat-body-1, .mat-body-2, .mat-caption {
    color: $pale-gray;
  }

<<<<<<< HEAD
  .mat-menu-content {
    .mat-menu-item {
      color: mat-color($warn_);
    }
  }
=======
  .mat-snack-bar-container {
    color: $white;

    &.info {
      background: mat-color($accent_);
    }

    &.error {
      background: mat-color($warn_);
    }
  }

  .mat-checkbox-label,
  .mat-card-actions {
    color: $pale-gray;
  }

  .mat-primary {
    border-color: mat-color($primary_) !important;
  }

  .mat-card:not([class*=mat-elevation-z]){
    box-shadow: none;
  }

  .mat-card {
    border-radius: 12px !important;
    padding: 24px !important;
  }

  th.mat-header-cell:first-of-type, td.mat-cell:first-of-type, td.mat-footer-cell:first-of-type {
    padding-left: 4px !important;
  }
>>>>>>> fe6f8d79
}

@include angular-material-typography($typography);
@include mat-core($typography);
@include angular-material-theme($custom-theme);<|MERGE_RESOLUTION|>--- conflicted
+++ resolved
@@ -122,13 +122,12 @@
     color: $pale-gray;
   }
 
-<<<<<<< HEAD
   .mat-menu-content {
     .mat-menu-item {
       color: mat-color($warn_);
     }
   }
-=======
+
   .mat-snack-bar-container {
     color: $white;
 
@@ -162,7 +161,6 @@
   th.mat-header-cell:first-of-type, td.mat-cell:first-of-type, td.mat-footer-cell:first-of-type {
     padding-left: 4px !important;
   }
->>>>>>> fe6f8d79
 }
 
 @include angular-material-typography($typography);
