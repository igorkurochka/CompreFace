--- conflicted
+++ resolved
@@ -167,13 +167,8 @@
     "home": "Home"
   },
   "dnd": {
-<<<<<<< HEAD
-    "title": "Click here or Drag and drop your image here",
-    "label": "Available images extensions: jpeg, jpg, png, webp. \nMax images size = 5Mb (5242880bytes).",
-=======
     "title": "Click here or Drag and drop your {{typeImage}} here",
     "label": "Available images extensions: jpeg, jpg, ico, png, bmp, gif, tif, tiff, webp \nMax images size = 5Mb (5242880bytes)",
->>>>>>> 19c1191c
     "test": "Test model",
     "add": "Add to model",
     "train": "Train model",
