/*
 * Copyright (c) 2020 the original author or authors
 *
 * Licensed under the Apache License, Version 2.0 (the "License");
 * you may not use this file except in compliance with the License.
 * You may obtain a copy of the License at
 *
 *      https://www.apache.org/licenses/LICENSE-2.0
 *
 * Unless required by applicable law or agreed to in writing, software
 * distributed under the License is distributed on an "AS IS" BASIS,
 * WITHOUT WARRANTIES OR CONDITIONS OF ANY KIND, either express
 * or implied. See the License for the specific language governing
 * permissions and limitations under the License.
 */
import { NgModule } from '@angular/core';
import { RouterModule, Routes } from '@angular/router';

import { MainLayoutComponent } from './ui/main-layout/main-layout.component';

const routes: Routes = [
  {
    path: '', component: MainLayoutComponent,
    children: [
      { path: '', loadChildren: () => import('./pages/organization/organization.module').then(m => m.OrganizationModule) }
    ]
  },
  {
    path: 'application', component: MainLayoutComponent, children: [
      { path: '', loadChildren: () => import('./pages/application/application.module').then(m => m.ApplicationModule) }
    ]
  },
  {
    path: 'test-model', component: MainLayoutComponent, children: [
      { path: '', loadChildren: () => import('./pages/test-model/test-model.module').then(m => m.TestModelModule) }
    ]
  },
<<<<<<< HEAD
  { path: 'demo', loadChildren: () => import('./pages/demo-page/demo-page.module').then(m => m.DemoPageModule) },
=======
  { path: 'demo', loadChildren: () => import('./pages/demo/demo.module').then(m => m.DemoModule) },
>>>>>>> 2437d8ea
  { path: 'login', loadChildren: () => import('./pages/login/login.module').then(m => m.LoginModule) },
  { path: 'sign-up', loadChildren: () => import('./pages/sign-up/sign-up.module').then(m => m.SignUpModule) },
  { path: '**', redirectTo: '/' }
];

@NgModule({
  imports: [RouterModule.forRoot(routes)],
  exports: [RouterModule]
})

export class AppRoutingModule {
}<|MERGE_RESOLUTION|>--- conflicted
+++ resolved
@@ -35,11 +35,7 @@
       { path: '', loadChildren: () => import('./pages/test-model/test-model.module').then(m => m.TestModelModule) }
     ]
   },
-<<<<<<< HEAD
-  { path: 'demo', loadChildren: () => import('./pages/demo-page/demo-page.module').then(m => m.DemoPageModule) },
-=======
   { path: 'demo', loadChildren: () => import('./pages/demo/demo.module').then(m => m.DemoModule) },
->>>>>>> 2437d8ea
   { path: 'login', loadChildren: () => import('./pages/login/login.module').then(m => m.LoginModule) },
   { path: 'sign-up', loadChildren: () => import('./pages/sign-up/sign-up.module').then(m => m.SignUpModule) },
   { path: '**', redirectTo: '/' }
