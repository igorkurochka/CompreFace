/*
 * Copyright (c) 2020 the original author or authors
 *
 * Licensed under the Apache License, Version 2.0 (the "License");
 * you may not use this file except in compliance with the License.
 * You may obtain a copy of the License at
 *
 *      https://www.apache.org/licenses/LICENSE-2.0
 *
 * Unless required by applicable law or agreed to in writing, software
 * distributed under the License is distributed on an "AS IS" BASIS,
 * WITHOUT WARRANTIES OR CONDITIONS OF ANY KIND, either express
 * or implied. See the License for the specific language governing
 * permissions and limitations under the License.
 */

import {NgModule} from '@angular/core';
import {CommonModule} from '@angular/common';
import {ApplicationUserListComponent} from './application-user-list.component';
import {ApplicationUserListFacade} from './application-user-list-facade';
import {UserTableModule} from '../user-table/user-table.module';
import {SpinnerModule} from 'src/app/features/spinner/spinner.module';
import {InviteUserModule} from '../invite-user/invite-user.module';
import {UserTablePipeModule} from '../../ui/search-pipe/user-table-filter.module';
import {MatInputModule} from '@angular/material/input';
import {FormsModule} from '@angular/forms';
import {MatButtonModule} from '@angular/material';
import {InviteDialogComponent} from '../invite-dialog/invite-dialog.component';
import {InviteDialogModule} from '../invite-dialog/invite-dialog.module';
<<<<<<< HEAD
import {TranslateModule} from "@ngx-translate/core";
=======
import {MatIconModule} from '@angular/material/';
>>>>>>> bdbb7ab4

@NgModule({
  declarations: [ApplicationUserListComponent],
  exports: [ApplicationUserListComponent],
  providers: [ApplicationUserListFacade],
<<<<<<< HEAD
  imports: [
    CommonModule,
    UserTableModule,
    SpinnerModule,
    InviteUserModule,
    FormsModule,
    UserTablePipeModule,
    MatInputModule,
    MatButtonModule,
    InviteDialogModule,
    TranslateModule
  ],
=======
    imports: [
        CommonModule,
        UserTableModule,
        SpinnerModule,
        InviteUserModule,
        FormsModule,
        UserTablePipeModule,
        MatInputModule,
        MatButtonModule,
        InviteDialogModule,
        MatIconModule
    ],
>>>>>>> bdbb7ab4
  entryComponents: [InviteDialogComponent]
})
export class AppUserListModule {}<|MERGE_RESOLUTION|>--- conflicted
+++ resolved
@@ -27,17 +27,13 @@
 import {MatButtonModule} from '@angular/material';
 import {InviteDialogComponent} from '../invite-dialog/invite-dialog.component';
 import {InviteDialogModule} from '../invite-dialog/invite-dialog.module';
-<<<<<<< HEAD
 import {TranslateModule} from "@ngx-translate/core";
-=======
 import {MatIconModule} from '@angular/material/';
->>>>>>> bdbb7ab4
 
 @NgModule({
   declarations: [ApplicationUserListComponent],
   exports: [ApplicationUserListComponent],
   providers: [ApplicationUserListFacade],
-<<<<<<< HEAD
   imports: [
     CommonModule,
     UserTableModule,
@@ -48,22 +44,9 @@
     MatInputModule,
     MatButtonModule,
     InviteDialogModule,
-    TranslateModule
+    TranslateModule,
+    MatIconModule
   ],
-=======
-    imports: [
-        CommonModule,
-        UserTableModule,
-        SpinnerModule,
-        InviteUserModule,
-        FormsModule,
-        UserTablePipeModule,
-        MatInputModule,
-        MatButtonModule,
-        InviteDialogModule,
-        MatIconModule
-    ],
->>>>>>> bdbb7ab4
   entryComponents: [InviteDialogComponent]
 })
 export class AppUserListModule {}