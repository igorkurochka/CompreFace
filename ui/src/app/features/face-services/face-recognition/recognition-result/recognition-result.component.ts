/*
 * Copyright (c) 2020 the original author or authors
 *
 * Licensed under the Apache License, Version 2.0 (the "License");
 * you may not use this file except in compliance with the License.
 * You may obtain a copy of the License at
 *
 *      https://www.apache.org/licenses/LICENSE-2.0
 *
 * Unless required by applicable law or agreed to in writing, software
 * distributed under the License is distributed on an "AS IS" BASIS,
 * WITHOUT WARRANTIES OR CONDITIONS OF ANY KIND, either express
 * or implied. See the License for the specific language governing
 * permissions and limitations under the License.
 */

import { Component, ElementRef, Input, ViewChild, OnChanges, SimpleChanges } from '@angular/core';
import { Observable } from 'rxjs';
import { first, map, tap } from 'rxjs/operators';

import { ServiceTypes } from '../../../../data/enums/service-types.enum';
import { recalculateFaceCoordinate, resultRecognitionFormatter, createDefaultImage } from '../../face-services.helpers';
import { RequestResult } from '../../../../data/interfaces/response-result';
import { RequestInfo } from '../../../../data/interfaces/request-info';
import { LoadingPhotoService } from '../../../../core/photo-loader/photo-loader.service';
import { ImageSize } from '../../../../data/interfaces/image';

@Component({
  selector: 'app-recognition-result',
  templateUrl: './recognition-result.component.html',
  styleUrls: ['./recognition-result.component.scss'],
})
export class RecognitionResultComponent implements OnChanges {
  @Input() file: File;
  @Input() requestInfo: RequestInfo;
  @Input() printData: RequestResult;
  @Input() isLoaded: boolean;
  @Input() type: string;

  @ViewChild('canvasElement') set canvasElement(canvas: ElementRef) {
    if (canvas) {
      this.myCanvas = canvas;

      if (this.printData && this.myCanvas) {
        this.printResult(this.printData).pipe(first()).subscribe();
      }
    }
  }

  canvasSize: ImageSize = { width: 500, height: null };
  myCanvas: ElementRef;
  faceDescriptionHeight = 25;
  formattedResult: string;
  private imgCanvas: ImageBitmap;

  constructor(private loadingPhotoService: LoadingPhotoService) {}

  ngOnChanges(changes: SimpleChanges) {
    if (changes?.requestInfo?.currentValue) {
      this.formattedResult = resultRecognitionFormatter(this.requestInfo.response);
    }
  }

  printResult(result: any): Observable<any> {
    return this.loadingPhotoService.loader(this.file).pipe(
      tap((bitmap: ImageBitmap) => {
        this.canvasSize.height = (bitmap.height / bitmap.width) * this.canvasSize.width;
        this.myCanvas.nativeElement.setAttribute('height', this.canvasSize.height);
        this.imgCanvas = bitmap;
      }),
      map(imageSize => this.prepareForDraw(imageSize, result)),
      map(preparedImageData => this.drawCanvas(preparedImageData))
    );
  }

  private prepareForDraw(size, rawData): Observable<any> {
    return rawData.map(value => ({
      box: recalculateFaceCoordinate(value.box, size, this.canvasSize, this.faceDescriptionHeight),
<<<<<<< HEAD
      subjects: value.subjects,
=======
      faces: value.subjects,
>>>>>>> 8a4c6295
    }));
  }

  private createRecognitionImage(ctx, box, face) {
    ctx = createDefaultImage(ctx, box);
    ctx.fillStyle = 'green';
    ctx.fillRect(box.x_min, box.y_min - this.faceDescriptionHeight, box.x_max - box.x_min, this.faceDescriptionHeight);
    ctx.fillRect(box.x_min, box.y_max, box.x_max - box.x_min, this.faceDescriptionHeight);
    ctx.fillStyle = 'white';
    ctx.fillText(face.similarity, box.x_min + 10, box.y_max + 20);
    ctx.fillText(face.subject, box.x_min + 10, box.y_min - 5);
  }

  private createDetectionImage(ctx, box) {
    ctx = createDefaultImage(ctx, box);
    ctx.fillStyle = 'green';
    ctx.fillRect(box.x_min, box.y_max, box.x_max - box.x_min, this.faceDescriptionHeight);
    ctx.fillStyle = 'white';
    ctx.fillText(box.probability.toFixed(4), box.x_min + 10, box.y_max + 20);
  }

  /*
   * Make canvas and draw face and info on image.
   *
   * @preparedData prepared box data and faces.
   */
  drawCanvas(preparedData) {
    switch (this.type) {
      case ServiceTypes.Recognition:
        this.drawRecognitionCanvas(preparedData);
        break;

      case ServiceTypes.Detection:
        this.drawDetectionCanvas(preparedData);
        break;
    }
  }

  createImage(draw) {
    const ctx: CanvasRenderingContext2D = this.myCanvas.nativeElement.getContext('2d');
    ctx.drawImage(this.imgCanvas, 0, 0, this.canvasSize.width, this.canvasSize.height);
    draw(ctx);
  }

  drawRecognitionCanvas(data) {
    this.createImage(ctx => {
      for (const value of data) {
        // eslint-disable-next-line @typescript-eslint/naming-convention
        const resultFace = value.faces.length > 0 ? value.faces[0] : { subject: undefined, similarity: 0 };
        this.createRecognitionImage(ctx, value.box, resultFace);
      }
    });
  }

  drawDetectionCanvas(data) {
    this.createImage(ctx => {
      for (const value of data) {
        // eslint-disable-next-line @typescript-eslint/naming-convention
        this.createDetectionImage(ctx, value.box);
      }
    });
  }
}<|MERGE_RESOLUTION|>--- conflicted
+++ resolved
@@ -76,11 +76,7 @@
   private prepareForDraw(size, rawData): Observable<any> {
     return rawData.map(value => ({
       box: recalculateFaceCoordinate(value.box, size, this.canvasSize, this.faceDescriptionHeight),
-<<<<<<< HEAD
       subjects: value.subjects,
-=======
-      faces: value.subjects,
->>>>>>> 8a4c6295
     }));
   }
 
@@ -105,7 +101,7 @@
   /*
    * Make canvas and draw face and info on image.
    *
-   * @preparedData prepared box data and faces.
+   * @preparedData prepared box data and subjects.
    */
   drawCanvas(preparedData) {
     switch (this.type) {
@@ -129,7 +125,7 @@
     this.createImage(ctx => {
       for (const value of data) {
         // eslint-disable-next-line @typescript-eslint/naming-convention
-        const resultFace = value.faces.length > 0 ? value.faces[0] : { subject: undefined, similarity: 0 };
+        const resultFace = value.subjects.length > 0 ? value.subjects[0] : { subject: undefined, similarity: 0 };
         this.createRecognitionImage(ctx, value.box, resultFace);
       }
     });
