--- conflicted
+++ resolved
@@ -61,21 +61,12 @@
         </mat-error>
         <input matInput formControlName="confirmPassword" type="password" name="confirmPassword" required />
       </mat-form-field>
-<<<<<<< HEAD
-
-      <mat-checkbox formControlName="isAllowStatistics" *ngIf="isDemoPageAvailable$ | async">
-        <span class="form-checkbox"
-          >{{ 'registration.statistics' | translate }}
-          <a href="https://github.com/exadel-inc/CompreFace">{{ 'registration.more_info' | translate }}</a>
-        </span>
-=======
       <mat-checkbox formControlName="isAllowStatistics" class="sign-up-full-width" *ngIf="isDemoPageAvailable$ | async">
         <span
            class="white-space-fix">{{ 'registration.statistics' | translate }}
           <a href="https://github.com/exadel-inc/CompreFace/blob/master/docs/Gathering-anonymous-statistics.md">{{
             'registration.more_info' | translate }}</a></span
         >
->>>>>>> 04d0738c
       </mat-checkbox>
 
       <mat-error *ngIf="form.errors?.passwordMismatch && !form.get('confirmPassword').errors?.minlength">
