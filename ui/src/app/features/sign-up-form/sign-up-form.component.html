--- conflicted
+++ resolved
@@ -13,84 +13,83 @@
   ~ or implied. See the License for the specific language governing
   ~ permissions and limitations under the License.
   -->
+
+<div class="logo">
+  <img src="assets/img/compreface_signup_logo.svg" class="logo-img" alt="sing-up-logo" />
+</div>
 <mat-card class="sign-up-card">
-  <div class="form-card--logo">
-    <img src="assets/img/compreface-logo-login.svg" class="logo-img" alt="log-in-logo" />
-  </div>
-  <mat-card-header class="form-card--title">
+  <mat-card-header>
     <mat-card-title>{{ 'registration.title' | translate }}</mat-card-title>
   </mat-card-header>
   <mat-card-content>
-    <form class="form-card--form" [formGroup]="form" (ngSubmit)="onSubmit()" id="signUpForm">
-      <div class="mat-input-wrapper">
-        <mat-form-field appearance="outline">
-          <mat-label>{{ 'registration.first_name' | translate }}</mat-label>
-          <mat-error class="error-wrapper">
-            <span>{{ 'registration.name_restriction' | translate }}</span>
-          </mat-error>
-          <input matInput formControlName="firstName" name="firstName" required />
-        </mat-form-field>
-        <mat-form-field appearance="outline">
-          <mat-label>{{ 'registration.last_name' | translate }}</mat-label>
-          <mat-error class="error-wrapper">
-            <span>{{ 'registration.last_name_restriction' | translate }}</span>
-          </mat-error>
-          <input matInput formControlName="lastName" name="lastName" required />
-        </mat-form-field>
-      </div>
-      <mat-form-field appearance="outline">
-        <mat-label>{{ 'registration.email' | translate }}</mat-label>
+    <form class="sign-up-form" [formGroup]="form" (ngSubmit)="onSubmit()" id="signUpForm">
+      <mat-form-field class="sign-up-full-width">
+        <mat-error class="error-wrapper">
+          <span>{{ 'registration.name_restriction' | translate }}</span>
+          <mat-icon>warning</mat-icon>
+        </mat-error>
+        <input matInput placeholder="{{ 'registration.first_name' | translate }}" formControlName="firstName" name="firstName" required />
+      </mat-form-field>
+      <mat-form-field class="sign-up-full-width">
+        <mat-error class="error-wrapper">
+          <span>{{ 'registration.last_name_restriction' | translate }}</span>
+          <mat-icon>warning</mat-icon>
+        </mat-error>
+        <input matInput placeholder="{{ 'registration.last_name' | translate }}" formControlName="lastName" name="lastName" required />
+      </mat-form-field>
+      <mat-form-field class="sign-up-full-width">
         <mat-error class="error-wrapper">
           <span>{{ 'registration.email_hint' | translate }}</span>
+          <mat-icon>warning</mat-icon>
         </mat-error>
-        <input matInput formControlName="email" name="email" type="email" required />
+        <input matInput placeholder="{{ 'registration.email' | translate }}" formControlName="email" name="email" type="email" required />
       </mat-form-field>
-      <mat-form-field appearance="outline">
-        <mat-label>{{ 'registration.password' | translate }}</mat-label>
+      <mat-form-field class="sign-up-full-width">
         <mat-hint>{{ 'registration.password_restriction' | translate }}</mat-hint>
         <mat-error class="error-wrapper">
           <span>{{ 'registration.password_restriction' | translate }}</span>
+          <mat-icon>warning</mat-icon>
         </mat-error>
-        <input matInput formControlName="password" type="password" name="password" required />
+        <input
+          matInput
+          placeholder="{{ 'registration.password' | translate }}"
+          formControlName="password"
+          type="password"
+          name="password"
+          required
+        />
       </mat-form-field>
-      <mat-form-field appearance="outline">
-        <mat-label>{{ 'registration.confirm_password' | translate }}</mat-label>
+      <mat-form-field class="sign-up-full-width">
         <mat-hint>{{ 'registration.password_restriction' | translate }}</mat-hint>
         <mat-error class="error-wrapper">
           <span>{{ 'registration.password_restriction' | translate }}</span>
+          <mat-icon>warning</mat-icon>
         </mat-error>
-        <input matInput formControlName="confirmPassword" type="password" name="confirmPassword" required />
+        <input
+          matInput
+          placeholder="{{ 'registration.confirm_password' | translate }}"
+          formControlName="confirmPassword"
+          type="password"
+          name="confirmPassword"
+          required
+        />
       </mat-form-field>
-<<<<<<< HEAD
-
-      <mat-checkbox formControlName="isAllowStatistics" *ngIf="isDemoPageAvailable$ | async">
-        <span class="form-checkbox"
-          >{{ 'registration.statistics' | translate }}
-          <a href="https://github.com/exadel-inc/CompreFace">{{ 'registration.more_info' | translate }}</a>
-        </span>
-=======
       <mat-checkbox formControlName="isAllowStatistics" class="sign-up-full-width" *ngIf="isDemoPageAvailable$ | async">
         <span
            class="white-space-fix">{{ 'registration.statistics' | translate }}
           <a href="https://github.com/exadel-inc/CompreFace">{{ 'registration.more_info' | translate }}</a></span
         >
->>>>>>> 0e8163f8
       </mat-checkbox>
-
       <mat-error class="error-wrapper" *ngIf="form.errors?.passwordMismatch && !form.get('confirmPassword').errors?.minlength">
         <span>{{ 'registration.password_dont_match' | translate }}</span>
+        <mat-icon>warning</mat-icon>
       </mat-error>
     </form>
   </mat-card-content>
-  <mat-card-actions class="form-card--btn-wrapper">
-    <button class="btn" mat-flat-button type="submit" form="signUpForm" color="primary" [disabled]="form.invalid || (isLoading$ | async)">
+  <mat-card-actions>
+    <button mat-button color="primary" [routerLink]="[routes.Login]">{{ 'registration.login' | translate }}</button>
+    <button mat-button type="submit" form="signUpForm" color="primary" [disabled]="form.invalid || (isLoading$ | async)">
       {{ 'registration.sign_up' | translate }}
     </button>
-    <div class="link">
-      <span
-        >{{ 'registration.have_account' | translate }}
-        <a color="primary" [routerLink]="[routes.Login]">{{ 'registration.login' | translate }}</a>
-      </span>
-    </div>
   </mat-card-actions>
 </mat-card>