--- conflicted
+++ resolved
@@ -24,18 +24,11 @@
 
 <div class="face-result">
   <app-recognition-result
-<<<<<<< HEAD
-    *ngIf="isLoaded$ | async"
+    [isLoaded]="isLoaded$ | async"
     [file]="file$ | async"
     [requestInfo]="requestInfo$ | async"
     [printData]="data$ | async"
     [serviceType]="type"
   >
-=======
-    [isLoaded]="isLoaded$ | async"
-    [file]="file$ | async"
-    [requestInfo]="requestInfo$ | async"
-    [printData]="data$ | async">
->>>>>>> 7675fe69
   </app-recognition-result>
 </div>