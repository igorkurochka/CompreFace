--- conflicted
+++ resolved
@@ -18,14 +18,10 @@
 import { Observable, Subscription } from 'rxjs';
 import { map, tap } from 'rxjs/operators';
 
-<<<<<<< HEAD
-import { getImageSize, ImageSize, recalculateFaceCoordinate } from '../face-recognition.helpers';
 import { ServiceTypes } from '../../../data/enums/model.enum';
-=======
 import { getImageSize, ImageSize, recalculateFaceCoordinate, resultRecognitionFormatter } from '../face-recognition.helpers';
 import { RequestResult } from '../../../data/interfaces/response-result';
 import { RequestInfo } from '../../../data/interfaces/request-info';
->>>>>>> 7675fe69
 
 @Component({
   selector: 'app-recognition-result',
@@ -34,18 +30,11 @@
 })
 export class RecognitionResultComponent implements OnChanges, OnDestroy {
   @Input() file: File;
-<<<<<<< HEAD
-  @Input() requestInfo: any;
-  @Input() serviceType: string;
-  // Handle input changes and update image.
-  @Input() set printData(value: any) {
-    if (this.printSubscription) {
-      this.printSubscription.unsubscribe();
-    }
-=======
   @Input() requestInfo: RequestInfo;
   @Input() printData: RequestResult;
   @Input() isLoaded: boolean;
+  @Input() serviceType: string;
+
 
   @ViewChild('canvasElement') set canvasElement(canvas: ElementRef) {
     if (canvas) {
@@ -54,7 +43,6 @@
       if (this.printSubscription) {
         this.printSubscription.unsubscribe();
       }
->>>>>>> 7675fe69
 
       if (this.printData && this.myCanvas) {
         this.printSubscription = this.printResult(this.printData).subscribe();
