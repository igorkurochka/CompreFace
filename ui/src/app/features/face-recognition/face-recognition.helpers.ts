/*
 * Copyright (c) 2020 the original author or authors
 *
 * Licensed under the Apache License, Version 2.0 (the "License");
 * you may not use this file except in compliance with the License.
 * You may obtain a copy of the License at
 *
 *      https://www.apache.org/licenses/LICENSE-2.0
 *
 * Unless required by applicable law or agreed to in writing, software
 * distributed under the License is distributed on an "AS IS" BASIS,
 * WITHOUT WARRANTIES OR CONDITIONS OF ANY KIND, either express
 * or implied. See the License for the specific language governing
 * permissions and limitations under the License.
 */
import { Observable } from 'rxjs';

export interface ImageSize {
  width: any;
  height: any;
}

/**
 * Get image size.
 *
 * @param file File.
 */
export const getImageSize = (file: File): Observable<ImageSize> =>
  new Observable(subscriber => {
    const img = new Image();
    img.onload = () => {
      subscriber.next({ width: img.width, height: img.height });
      subscriber.complete();
    };
    img.src = URL.createObjectURL(file);
  });

/**
<<<<<<< HEAD
 * Beautify the result JSON format
 *
 * @param value String
 * @returns string
 * @example
 * {
    "result": [
      {
        "box": {
          ...
        },
        "faces": [
          {
            ...
          }
        ]
      }
    ]
  }
  change to
  {
  "result": [ {
      "box": {
        ...
        },
      "faces": [ {
        ...
        } ]
    } ]
}
 */
export const resultRecognitionFormatter = (value: string): string => value.replace(/(\[\n\s+)/g,'[ ').replace(/(\s+\])/g,' ]');
=======
 * Get file extension.
 *
 * @param file File.
 * @returns `string` File extension
 * @example getFileExtension(file) ==> 'jpeg'
 */
export const getFileExtension = (file: File): string => file.name.slice((Math.max(0, file.name.lastIndexOf('.')) || Infinity) + 1);
>>>>>>> 559d1303

/**
 * Recalculate face coordinates according to canvas size (design).
 *
 * @param box Face coordinates from BE.
 * @param imageSize Size of image.
 * @param sizeToCalc Canvas size. (design size).
 * @param yAxisPadding padding to ensure capacity for text area on image.
 */
export const recalculateFaceCoordinate = (box: any, imageSize: ImageSize, sizeToCalc: ImageSize, yAxisPadding: number) => {
  const divideWidth = imageSize.width / sizeToCalc.width;
  const divideHeight = imageSize.height / sizeToCalc.height;

  return {
    ...box,
    /* eslint-disable @typescript-eslint/naming-convention */
    x_max: box.x_max / divideWidth > sizeToCalc.width ? sizeToCalc.width : box.x_max / divideWidth,
    x_min: box.x_min / divideWidth,
    y_max: box.y_max / divideHeight > sizeToCalc.height - yAxisPadding ? sizeToCalc.height - yAxisPadding : box.y_max / divideHeight,
    y_min: box.y_min / divideHeight > yAxisPadding ? box.y_min / divideHeight : yAxisPadding,
    /* eslint-enable @typescript-eslint/naming-convention */
  };
};<|MERGE_RESOLUTION|>--- conflicted
+++ resolved
@@ -36,7 +36,6 @@
   });
 
 /**
-<<<<<<< HEAD
  * Beautify the result JSON format
  *
  * @param value String
@@ -69,7 +68,8 @@
 }
  */
 export const resultRecognitionFormatter = (value: string): string => value.replace(/(\[\n\s+)/g,'[ ').replace(/(\s+\])/g,' ]');
-=======
+
+/**
  * Get file extension.
  *
  * @param file File.
@@ -77,7 +77,6 @@
  * @example getFileExtension(file) ==> 'jpeg'
  */
 export const getFileExtension = (file: File): string => file.name.slice((Math.max(0, file.name.lastIndexOf('.')) || Infinity) + 1);
->>>>>>> 559d1303
 
 /**
  * Recalculate face coordinates according to canvas size (design).
