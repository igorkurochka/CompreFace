<!--
  ~ Copyright (c) 2020 the original author or authors
  ~
  ~ Licensed under the Apache License, Version 2.0 (the "License");
  ~ you may not use this file except in compliance with the License.
  ~ You may obtain a copy of the License at
  ~
  ~      https://www.apache.org/licenses/LICENSE-2.0
  ~
  ~ Unless required by applicable law or agreed to in writing, software
  ~ distributed under the License is distributed on an "AS IS" BASIS,
  ~ WITHOUT WARRANTIES OR CONDITIONS OF ANY KIND, either express
  ~ or implied. See the License for the specific language governing
  ~ permissions and limitations under the License.
  -->

<div class="service" *ngIf="currentModel">
  <div class="service__header">
    <p
      class="service__header--title"
      matTooltip="{{ currentModel.name }}"
      matTooltipClass="top-arrow"
<<<<<<< HEAD
      [matTooltipDisabled]="currentModel.name.length <= 40"
    >
      {{ currentModel.name | truncate: 40 }}
=======
      [matTooltipDisabled]="currentModel.name.length <= 50"
    >
      {{ currentModel.name | truncate: 50 }}
>>>>>>> 997e8017
    </p>
    <p class="service__header--type">{{ currentModel.type | lowercase }}</p>
  </div>

  <div class="service__api-key">
    <p class="service__api-key--label">{{ 'models.api_key' | translate }}</p>
    <p class="service__api-key--content">{{ currentModel.apiKey }}</p>

    <button
      mat-icon-button
      class="service__api-key--clone"
      matTooltipClass="bottom-arrow"
      matTooltip="{{ 'model_info.copy_key' | translate }}"
      [matTooltipPosition]="'above'"
      [cdkCopyToClipboard]="currentModel.apiKey"
    >
      <mat-icon svgIcon="copy"></mat-icon>
    </button>
  </div>
  <div class="service__container">
    <div class="service__info" [ngStyle]="{ width: currentModel.type === recognition ? '50%' : '100%' }">
      <p class="service__info--title">{{ 'model_info.service_info' | translate }}</p>

      <p class="service__info--label">{{ 'model_info.created_on' | translate }}</p>
      <p class="service__info--date">{{ currentModel.createdDate | date: 'yyyy-MM-dd' }}</p>
    </div>

    <div class="service__collection" *ngIf="currentModel.type === recognition">
      <p class="service__collection--title">{{ 'side_menu.face_collection' | translate }}</p>

      <div class="service__collection--container">
        <div class="aside">
          <span class="material-icons icon">image</span>
          <div class="content">
            <p class="content--title">{{ 'model_info.total_images' | translate }}</p>
            <p class="content--value">{{ currentModel.imageCount }}</p>
          </div>
        </div>

        <div class="aside">
          <mat-icon class="icon" svgIcon="body-scan"> </mat-icon>
          <div class="content">
            <p class="content--title">{{ 'model_info.total_faces' | translate }}</p>
            <p class="content--value">{{ currentModel.subjectCount }}</p>
          </div>
        </div>
      </div>
    </div>
  </div>
</div>
<|MERGE_RESOLUTION|>--- conflicted
+++ resolved
@@ -1,81 +1,75 @@
-<!--
-  ~ Copyright (c) 2020 the original author or authors
-  ~
-  ~ Licensed under the Apache License, Version 2.0 (the "License");
-  ~ you may not use this file except in compliance with the License.
-  ~ You may obtain a copy of the License at
-  ~
-  ~      https://www.apache.org/licenses/LICENSE-2.0
-  ~
-  ~ Unless required by applicable law or agreed to in writing, software
-  ~ distributed under the License is distributed on an "AS IS" BASIS,
-  ~ WITHOUT WARRANTIES OR CONDITIONS OF ANY KIND, either express
-  ~ or implied. See the License for the specific language governing
-  ~ permissions and limitations under the License.
-  -->
-
-<div class="service" *ngIf="currentModel">
-  <div class="service__header">
-    <p
-      class="service__header--title"
-      matTooltip="{{ currentModel.name }}"
-      matTooltipClass="top-arrow"
-<<<<<<< HEAD
-      [matTooltipDisabled]="currentModel.name.length <= 40"
-    >
-      {{ currentModel.name | truncate: 40 }}
-=======
-      [matTooltipDisabled]="currentModel.name.length <= 50"
-    >
-      {{ currentModel.name | truncate: 50 }}
->>>>>>> 997e8017
-    </p>
-    <p class="service__header--type">{{ currentModel.type | lowercase }}</p>
-  </div>
-
-  <div class="service__api-key">
-    <p class="service__api-key--label">{{ 'models.api_key' | translate }}</p>
-    <p class="service__api-key--content">{{ currentModel.apiKey }}</p>
-
-    <button
-      mat-icon-button
-      class="service__api-key--clone"
-      matTooltipClass="bottom-arrow"
-      matTooltip="{{ 'model_info.copy_key' | translate }}"
-      [matTooltipPosition]="'above'"
-      [cdkCopyToClipboard]="currentModel.apiKey"
-    >
-      <mat-icon svgIcon="copy"></mat-icon>
-    </button>
-  </div>
-  <div class="service__container">
-    <div class="service__info" [ngStyle]="{ width: currentModel.type === recognition ? '50%' : '100%' }">
-      <p class="service__info--title">{{ 'model_info.service_info' | translate }}</p>
-
-      <p class="service__info--label">{{ 'model_info.created_on' | translate }}</p>
-      <p class="service__info--date">{{ currentModel.createdDate | date: 'yyyy-MM-dd' }}</p>
-    </div>
-
-    <div class="service__collection" *ngIf="currentModel.type === recognition">
-      <p class="service__collection--title">{{ 'side_menu.face_collection' | translate }}</p>
-
-      <div class="service__collection--container">
-        <div class="aside">
-          <span class="material-icons icon">image</span>
-          <div class="content">
-            <p class="content--title">{{ 'model_info.total_images' | translate }}</p>
-            <p class="content--value">{{ currentModel.imageCount }}</p>
-          </div>
-        </div>
-
-        <div class="aside">
-          <mat-icon class="icon" svgIcon="body-scan"> </mat-icon>
-          <div class="content">
-            <p class="content--title">{{ 'model_info.total_faces' | translate }}</p>
-            <p class="content--value">{{ currentModel.subjectCount }}</p>
-          </div>
-        </div>
-      </div>
-    </div>
-  </div>
-</div>
+<!--
+  ~ Copyright (c) 2020 the original author or authors
+  ~
+  ~ Licensed under the Apache License, Version 2.0 (the "License");
+  ~ you may not use this file except in compliance with the License.
+  ~ You may obtain a copy of the License at
+  ~
+  ~      https://www.apache.org/licenses/LICENSE-2.0
+  ~
+  ~ Unless required by applicable law or agreed to in writing, software
+  ~ distributed under the License is distributed on an "AS IS" BASIS,
+  ~ WITHOUT WARRANTIES OR CONDITIONS OF ANY KIND, either express
+  ~ or implied. See the License for the specific language governing
+  ~ permissions and limitations under the License.
+  -->
+
+<div class="service" *ngIf="currentModel">
+  <div class="service__header">
+    <p
+      class="service__header--title"
+      matTooltip="{{ currentModel.name }}"
+      matTooltipClass="top-arrow"
+      [matTooltipDisabled]="currentModel.name.length <= 50"
+    >
+      {{ currentModel.name | truncate: 50 }}
+    </p>
+    <p class="service__header--type">{{ currentModel.type | lowercase }}</p>
+  </div>
+
+  <div class="service__api-key">
+    <p class="service__api-key--label">{{ 'models.api_key' | translate }}</p>
+    <p class="service__api-key--content">{{ currentModel.apiKey }}</p>
+
+    <button
+      mat-icon-button
+      class="service__api-key--clone"
+      matTooltipClass="bottom-arrow"
+      matTooltip="{{ 'model_info.copy_key' | translate }}"
+      [matTooltipPosition]="'above'"
+      [cdkCopyToClipboard]="currentModel.apiKey"
+    >
+      <mat-icon svgIcon="copy"></mat-icon>
+    </button>
+  </div>
+  <div class="service__container">
+    <div class="service__info" [ngStyle]="{ width: currentModel.type === recognition ? '50%' : '100%' }">
+      <p class="service__info--title">{{ 'model_info.service_info' | translate }}</p>
+
+      <p class="service__info--label">{{ 'model_info.created_on' | translate }}</p>
+      <p class="service__info--date">{{ currentModel.createdDate | date: 'yyyy-MM-dd' }}</p>
+    </div>
+
+    <div class="service__collection" *ngIf="currentModel.type === recognition">
+      <p class="service__collection--title">{{ 'side_menu.face_collection' | translate }}</p>
+
+      <div class="service__collection--container">
+        <div class="aside">
+          <span class="material-icons icon">image</span>
+          <div class="content">
+            <p class="content--title">{{ 'model_info.total_images' | translate }}</p>
+            <p class="content--value">{{ currentModel.imageCount }}</p>
+          </div>
+        </div>
+
+        <div class="aside">
+          <mat-icon class="icon" svgIcon="body-scan"> </mat-icon>
+          <div class="content">
+            <p class="content--title">{{ 'model_info.total_faces' | translate }}</p>
+            <p class="content--value">{{ currentModel.subjectCount }}</p>
+          </div>
+        </div>
+      </div>
+    </div>
+  </div>
+</div>