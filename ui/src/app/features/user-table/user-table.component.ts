--- conflicted
+++ resolved
@@ -47,12 +47,8 @@
   @Input() createHeader: string;
   @Input() createMessage: string;
   @Input() searchText: string;
-<<<<<<< HEAD
-  @Output() deleteUser = new EventEmitter<AppUser>();
-=======
   @Output() deleteUser = new EventEmitter<UserDeletion>();
   roleEnum = RoleEnum;
->>>>>>> dfd58c03
 
   ngOnInit() {
     this.messageHeader = this.createHeader;
