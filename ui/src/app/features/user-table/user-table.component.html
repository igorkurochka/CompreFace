--- conflicted
+++ resolved
@@ -52,16 +52,10 @@
   <tr mat-row *matRowDef="let row; columns: displayedColumns;"></tr>
 </table>
 
-<<<<<<< HEAD
-<ng-container *ngIf="(!searchText && data.length <= 1 && (messageHeader || message) && !isLoading) ||
-                     (searchText && !data.length && !isLoading)">
-  <h4>{{messageHeader}}</h4>
-=======
 <ng-container *ngIf="(data.length < 1 || (data.length <= 1 && searchText == '')) && (createHeader || createMessage) && !isLoading">
   <h4>{{createHeader}}</h4>
->>>>>>> dfd58c03
   <div class="create-new-message">
     <mat-icon>info</mat-icon>
-    <p>{{message}}</p>
+    <p>{{createMessage}}</p>
   </div>
 </ng-container>