--- conflicted
+++ resolved
@@ -34,12 +34,8 @@
     [currentUserId]="currentUserId$ | async"
     [userRole]="userRole$ | async"
     [createHeader]="messageHeader"
-<<<<<<< HEAD
-    [createMessage]="messageInfo"
-=======
     [createMessage]="message"
     [searchText]="search"
->>>>>>> f9ccfec6
     (changeRow)="onChange($event)"
     (deleteUser)="onDelete($event)"
   ></app-user-table>
