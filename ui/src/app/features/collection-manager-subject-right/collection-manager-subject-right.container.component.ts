--- conflicted
+++ resolved
@@ -77,64 +77,6 @@
     this.collectionRightFacade.loadNextPage(item['subject'], item['page'], item['totalPages']);
   }
 
-<<<<<<< HEAD
-  delete(name: string): void {
-    const dialog = this.dialog.open(DeleteDialogComponent, {
-      panelClass: 'custom-mat-dialog',
-      data: {
-        entityType: this.translate.instant('manage_collection.right_side.delete_subject'),
-        entityName: name,
-      },
-    });
-
-    dialog
-      .afterClosed()
-      .pipe(
-        first(),
-        filter(result => result)
-      )
-      .subscribe(() => this.collectionRightFacade.delete(name, this.apiKey));
-  }
-
-  edit(name: string): void {
-    const dialog = this.dialog.open(EditDialogComponent, {
-      panelClass: 'custom-mat-dialog',
-      data: {
-        entityType: this.translate.instant('manage_collection.right_side.edit_subject'),
-        entityName: name,
-      },
-    });
-
-    dialog
-      .afterClosed()
-      .pipe(
-        first(),
-        filter(result => result)
-      )
-      .subscribe(editName =>
-        this.subjectList.includes(editName) ? this.merger(editName, name) : this.collectionRightFacade.edit(editName, name, this.apiKey)
-      );
-  }
-
-  merger(editName: string, name: string): void {
-    const dialog = this.dialog.open(MergerDialogComponent, {
-      panelClass: 'custom-mat-dialog',
-      data: {
-        entityType: this.translate.instant('manage_collection.right_side.edit_subject'),
-      },
-    });
-
-    dialog
-      .afterClosed()
-      .pipe(
-        first(),
-        filter(result => result)
-      )
-      .subscribe(() => this.collectionRightFacade.edit(editName, name, this.apiKey));
-  }
-
-=======
->>>>>>> 731f6ce5
   restartUploading(): void {
     this.collectionRightFacade.restartUploading();
   }
