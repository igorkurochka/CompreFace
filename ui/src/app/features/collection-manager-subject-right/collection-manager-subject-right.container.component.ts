--- conflicted
+++ resolved
@@ -17,33 +17,23 @@
 import { Observable, Subscription } from 'rxjs';
 
 import { CollectionRightFacade } from './collection-manager-right-facade';
-import { filter, first, map, tap } from 'rxjs/operators';
-import { EditDialogComponent } from '../edit-dialog/edit-dialog.component';
-import { DeleteDialogComponent } from '../delete-dialog/delete-dialog.component';
-import { MergerDialogComponent } from '../merger-dialog/merger-dialog.component';
-import { CollectionItem } from 'src/app/data/interfaces/collection';
 import { CircleLoadingProgressEnum } from 'src/app/data/enums/circle-loading-progress.enum';
 import { SubjectModeEnum } from 'src/app/data/enums/subject-mode.enum';
+import { CollectionItem } from 'src/app/data/interfaces/collection';
 
 @Component({
   selector: 'app-application-right-container',
   template: `<app-collection-manager-subject-right
     [subject]="subject$ | async"
-    [subjects]="subjects$ | async"
     [apiKey]="apiKey$ | async"
     [collectionItems]="collectionItems$ | async"
     [isPending]="isPending$ | async"
     [isCollectionPending]="isCollectionPending$ | async"
     [mode]="mode$ | async"
-    [selectedIds]="selectedIds$ | async"
-    (editSubject)="edit($event)"
-    (deleteSubject)="delete($event)"
     (initApiKey)="initApiKey($event)"
     (readFiles)="readFiles($event)"
     (deleteItem)="deleteItem($event)"
     (cancelUploadItem)="cancelUploadItem($event)"
-    (setMode)="setSubjectMode($event)"
-    (deleteSelectedExamples)="deleteSelectedExamples($event)"
     (loadMore)="loadMore($event)"
     (selectExample)="selectExample($event)"
     (restartUploading)="restartUploading()"
@@ -52,35 +42,27 @@
 })
 export class CollectionManagerSubjectRightContainerComponent implements OnInit, OnDestroy {
   defaultSubjectSubscription: Subscription;
-  subjects$: Observable<string[]>;
   subject$: Observable<string>;
   isPending$: Observable<boolean>;
   isCollectionPending$: Observable<boolean>;
   apiKey$: Observable<string>;
   collectionItems$: Observable<CollectionItem[]>;
-  selectedIds$: Observable<string[]>;
   mode$: Observable<SubjectModeEnum>;
   apiKeyInitSubscription: Subscription;
 
-<<<<<<< HEAD
-  private subjectList: string[];
-=======
   @Output() setDefaultMode = new EventEmitter();
 
->>>>>>> a200eda5
   private apiKey: string;
 
   constructor(private collectionRightFacade: CollectionRightFacade) {}
 
   ngOnInit(): void {
-    this.subjects$ = this.collectionRightFacade.subjects$.pipe(tap(subjects => (this.subjectList = subjects)));
     this.subject$ = this.collectionRightFacade.subject$;
     this.apiKey$ = this.collectionRightFacade.apiKey$;
     this.collectionItems$ = this.collectionRightFacade.collectionItems$;
     this.isPending$ = this.collectionRightFacade.isPending$;
     this.isCollectionPending$ = this.collectionRightFacade.isCollectionPending$;
     this.mode$ = this.collectionRightFacade.subjectMode$;
-    this.selectedIds$ = this.collectionItems$.pipe(map(items => items.filter(item => item.isSelected).map(item => item.id)));
 
     this.defaultSubjectSubscription = this.collectionRightFacade.defaultSubject$.subscribe(subject =>
       this.collectionRightFacade.loadSubjectMedia(subject)
@@ -93,61 +75,6 @@
 
   loadMore(item: CollectionItem): void {
     this.collectionRightFacade.loadNextPage(item['subject'], item['page'], item['totalPages']);
-  }
-
-  delete(name: string): void {
-    const dialog = this.dialog.open(DeleteDialogComponent, {
-      panelClass: 'custom-mat-dialog',
-      data: {
-        entityType: this.translate.instant('manage_collection.right_side.delete_subject'),
-        entityName: name,
-      },
-    });
-
-    dialog
-      .afterClosed()
-      .pipe(
-        first(),
-        filter(result => result)
-      )
-      .subscribe(() => this.collectionRightFacade.delete(name, this.apiKey));
-  }
-
-  edit(name: string): void {
-    const dialog = this.dialog.open(EditDialogComponent, {
-      panelClass: 'custom-mat-dialog',
-      data: {
-        entityType: this.translate.instant('manage_collection.right_side.edit_subject'),
-        entityName: name,
-      },
-    });
-
-    dialog
-      .afterClosed()
-      .pipe(
-        first(),
-        filter(result => result)
-      )
-      .subscribe(editName =>
-        this.subjectList.includes(editName) ? this.merger(editName, name) : this.collectionRightFacade.edit(editName, name, this.apiKey)
-      );
-  }
-
-  merger(editName: string, name: string): void {
-    const dialog = this.dialog.open(MergerDialogComponent, {
-      panelClass: 'custom-mat-dialog',
-      data: {
-        entityType: this.translate.instant('manage_collection.right_side.edit_subject'),
-      },
-    });
-
-    dialog
-      .afterClosed()
-      .pipe(
-        first(),
-        filter(result => result)
-      )
-      .subscribe(() => this.collectionRightFacade.edit(editName, name, this.apiKey));
   }
 
   restartUploading(): void {
@@ -173,28 +100,6 @@
     this.collectionRightFacade.deleteItemFromUploadOrder(item);
   }
 
-  setSubjectMode(mode: SubjectModeEnum): void {
-    this.collectionRightFacade.setSubjectMode(mode);
-  }
-
-  deleteSelectedExamples(ids: string[]): void {
-    const dialog = this.dialog.open(DeleteDialogComponent, {
-      panelClass: 'custom-mat-dialog',
-      data: {
-        entityType: this.translate.instant('manage_collection.right_side.modal_bulk-delete_type'),
-        entityName: `(${ids.length} ${this.translate.instant('manage_collection.right_side.modal_bulk-delete_name')})`,
-      },
-    });
-
-    dialog
-      .afterClosed()
-      .pipe(
-        first(),
-        filter(result => result)
-      )
-      .subscribe(() => this.collectionRightFacade.deleteSelectedExamples(ids));
-  }
-
   selectExample(item: CollectionItem): void {
     this.collectionRightFacade.selectSubjectExample(item);
   }
