--- conflicted
+++ resolved
@@ -5,25 +5,7 @@
 import { CollectionManagerSubjectLeftModule } from '../../features/collection-manager-subject-left/collection-manager-subject-left.module';
 import { CollectionManagerSubjectRightModule } from '../../features/collection-manager-subject-right/collection-manager-subject-right.module';
 import { RouterModule } from '@angular/router';
-<<<<<<< HEAD
 import { BreadcrumbsContainerModule } from '../../features/breadcrumbs.container/breadcrumbs.container.module';
-
-@NgModule({
-  declarations: [ManageCollectionComponent],
-  imports: [
-    CommonModule,
-    MatCardModule,
-    CollectionManagerSubjectLeftModule,
-    CollectionManagerSubjectRightModule,
-    RouterModule.forChild([
-      {
-        path: '',
-        component: ManageCollectionComponent,
-      },
-    ]),
-    BreadcrumbsContainerModule,
-  ],
-=======
 import {TranslateModule} from "@ngx-translate/core";
 
 @NgModule({
@@ -40,7 +22,7 @@
             },
         ]),
         TranslateModule,
+      BreadcrumbsContainerModule,
     ],
->>>>>>> 0545c078
 })
 export class ManageCollectionModule {}