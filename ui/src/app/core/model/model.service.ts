/*
 * Copyright (c) 2020 the original author or authors
 *
 * Licensed under the Apache License, Version 2.0 (the "License");
 * you may not use this file except in compliance with the License.
 * You may obtain a copy of the License at
 *
 *      https://www.apache.org/licenses/LICENSE-2.0
 *
 * Unless required by applicable law or agreed to in writing, software
 * distributed under the License is distributed on an "AS IS" BASIS,
 * WITHOUT WARRANTIES OR CONDITIONS OF ANY KIND, either express
 * or implied. See the License for the specific language governing
 * permissions and limitations under the License.
 */

import {Injectable} from '@angular/core';
import {HttpClient} from '@angular/common/http';
import {Model} from 'src/app/data/interfaces/model';
import {Observable} from 'rxjs';
import {environment} from 'src/environments/environment';

@Injectable({
  providedIn: 'root'
})
export class ModelService {

  constructor(private http: HttpClient) { }

<<<<<<< HEAD
  public getAll(organizationId: string, applicationId: string): Observable<Model[]> {
    return this.http.get<Model[]>(`${environment.adminApiUrl}org/${organizationId}/app/${applicationId}/models`);
=======
  getAll(organizationId: string, applicationId: string): Observable<Model[]> {
    return this.http.get<Model[]>(`${environment.apiUrl}org/${organizationId}/app/${applicationId}/models`);
>>>>>>> 6299f6fb
  }

  create(organizationId: string, applicationId: string, name: string): Observable<Model> {
    name = name.trim();
    return this.http.post<Model>(`${environment.adminApiUrl}org/${organizationId}/app/${applicationId}/model`, { name });
  }

  update(organizationId: string, applicationId: string, modelId: string, name: string): Observable<Model> {
    name = name.trim();
    return this.http.put<Model>(`${environment.adminApiUrl}org/${organizationId}/app/${applicationId}/model/${modelId}`, { name });
  }

<<<<<<< HEAD
  public delete(organizationId: string, applicationId: string, modelId: string): Observable<Model> {
    return this.http.delete<Model>(`${environment.adminApiUrl}org/${organizationId}/app/${applicationId}/model/${modelId}`);
=======
  delete(organizationId: string, applicationId: string, modelId: string): Observable<Model> {
    return this.http.delete<Model>(`${environment.apiUrl}org/${organizationId}/app/${applicationId}/model/${modelId}`);
>>>>>>> 6299f6fb
  }
}<|MERGE_RESOLUTION|>--- conflicted
+++ resolved
@@ -27,31 +27,21 @@
 
   constructor(private http: HttpClient) { }
 
-<<<<<<< HEAD
   public getAll(organizationId: string, applicationId: string): Observable<Model[]> {
     return this.http.get<Model[]>(`${environment.adminApiUrl}org/${organizationId}/app/${applicationId}/models`);
-=======
-  getAll(organizationId: string, applicationId: string): Observable<Model[]> {
-    return this.http.get<Model[]>(`${environment.apiUrl}org/${organizationId}/app/${applicationId}/models`);
->>>>>>> 6299f6fb
   }
 
-  create(organizationId: string, applicationId: string, name: string): Observable<Model> {
+  public create(organizationId: string, applicationId: string, name: string): Observable<Model> {
     name = name.trim();
     return this.http.post<Model>(`${environment.adminApiUrl}org/${organizationId}/app/${applicationId}/model`, { name });
   }
 
-  update(organizationId: string, applicationId: string, modelId: string, name: string): Observable<Model> {
+  public update(organizationId: string, applicationId: string, modelId: string, name: string): Observable<Model> {
     name = name.trim();
     return this.http.put<Model>(`${environment.adminApiUrl}org/${organizationId}/app/${applicationId}/model/${modelId}`, { name });
   }
 
-<<<<<<< HEAD
   public delete(organizationId: string, applicationId: string, modelId: string): Observable<Model> {
     return this.http.delete<Model>(`${environment.adminApiUrl}org/${organizationId}/app/${applicationId}/model/${modelId}`);
-=======
-  delete(organizationId: string, applicationId: string, modelId: string): Observable<Model> {
-    return this.http.delete<Model>(`${environment.apiUrl}org/${organizationId}/app/${applicationId}/model/${modelId}`);
->>>>>>> 6299f6fb
   }
 }