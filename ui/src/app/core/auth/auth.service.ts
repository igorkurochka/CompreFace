--- conflicted
+++ resolved
@@ -67,7 +67,7 @@
 
   clearUserToken(): Observable<any> {
     localStorage.clear();
-    const url = `${environment.apiUrl}${API_URL.LOGIN}`;
+    const url = `${environment.adminApiUrl}${API_URL.LOGIN}`;
     return this.http.delete(url, { headers: { Authorization: environment.basicToken }});
   }
 
@@ -81,70 +81,4 @@
     this.store.dispatch(updateUserAuthorization({ value: false }));
     this.router.navigateByUrl(ROUTERS_URL.LOGIN);
   }
-
-<<<<<<< HEAD
-=======
-  refreshToken(req) {
-    return new Observable<HttpEvent<any>>((subscriber) => {
-      this.handleUnauthorizedError(subscriber, req);
-    });
-  }
-
-  private handleUnauthorizedError(subscriber: Subscriber<any>, request: HttpRequest<any>) {
-    this.requests.push({ subscriber, failedRequest: request });
-    if (!this.refreshInProgress) {
-      this.refreshInProgress = true;
-      const url = `${environment.adminApiUrl}${API_URL.REFRESH_TOKEN}`;
-
-      const form = this.formBuilder.group({
-        grant_type: 'refresh_token',
-        refresh_token: this.getRefreshToken()
-      });
-      const formData = new FormData();
-      formData.append('grant_type', form.get('grant_type').value);
-      formData.append('refresh_token', form.get('refresh_token').value);
-
-      this.http.post(url, formData, { headers: { Authorization: environment.basicToken } })
-        .pipe(
-          first(),
-        )
-        .subscribe((authHeader: any) =>
-          this.repeatFailedRequests(authHeader),
-          () => {
-            this.logOut();
-            this.refreshInProgress = false;
-          });
-    }
-  }
-
-  private repeatFailedRequests(authHeader) {
-    this.updateTokens(authHeader.access_token, authHeader.refresh_token);
-    this.refreshInProgress = false;
-
-    this.requests.forEach((c) => {
-      this.repeatRequest(c.failedRequest, c.subscriber);
-    });
-    this.requests = [];
-  }
-
-  private repeatRequest(requestWithNewToken: HttpRequest<any>, subscriber: Subscriber<any>) {
-    this.http.request(requestWithNewToken).subscribe((res) => {
-      subscriber.next(res);
-    },
-      (err) => {
-        if (err.status === 401) {
-          this.logOut();
-        }
-        subscriber.error(err);
-      },
-      () => {
-        subscriber.complete();
-      });
-  }
-
->>>>>>> f271bb79
-  // todo: for feature
-  isTokenValid(token: string): boolean {
-    return true;
-  }
 }