/*
 * Copyright (c) 2020 the original author or authors
 *
 * Licensed under the Apache License, Version 2.0 (the "License");
 * you may not use this file except in compliance with the License.
 * You may obtain a copy of the License at
 *
 *      https://www.apache.org/licenses/LICENSE-2.0
 *
 * Unless required by applicable law or agreed to in writing, software
 * distributed under the License is distributed on an "AS IS" BASIS,
 * WITHOUT WARRANTIES OR CONDITIONS OF ANY KIND, either express
 * or implied. See the License for the specific language governing
 * permissions and limitations under the License.
 */

import { Injectable } from '@angular/core';
import { Actions, Effect, ofType } from '@ngrx/effects';
import { forkJoin, of } from 'rxjs';
import { catchError, map, switchMap, tap } from 'rxjs/operators';
import { ModelService } from 'src/app/core/model/model.service';
import { SnackBarService } from 'src/app/features/snackbar/snackbar.service';

import {
  createModel,
  createModelFail,
  createModelSuccess,
  cloneModel,
  cloneModelFail,
  cloneModelSuccess,
  deleteModel,
  deleteModelFail,
  deleteModelSuccess,
  loadModels,
  loadModelsFail,
  loadModelsSuccess,
  updateModel,
  updateModelFail,
  updateModelSuccess,
<<<<<<< HEAD
} from './actions';
import { Router } from '@angular/router';
import { Routes } from '../../data/enums/routers-url.enum';
=======
} from './action';
>>>>>>> 35ffcf1d

@Injectable()
export class ModelEffects {
  constructor(
    private actions: Actions,
    private modelService: ModelService,
    private snackBarService: SnackBarService,
    private router: Router
  ) {}

  @Effect()
  loadModels$ = this.actions.pipe(
    ofType(loadModels),
    switchMap(action =>
      this.modelService.getAll(action.applicationId).pipe(
        map(models => loadModelsSuccess({ models })),
        catchError(error => of(loadModelsFail({ error })))
      )
    )
  );

  @Effect()
  createModel$ = this.actions.pipe(
    ofType(createModel),
    switchMap(action =>
      this.modelService.create(action.model.applicationId, action.model.name, action.model.type).pipe(
        map(model => createModelSuccess({ model })),
        catchError(error => of(createModelFail({ error })))
      )
    )
  );

  @Effect()
  updateModel$ = this.actions.pipe(
    ofType(updateModel),
    switchMap(action =>
      this.modelService.update(action.applicationId, action.modelId, action.name).pipe(
        map(model => updateModelSuccess({ model })),
        catchError(error => of(updateModelFail({ error })))
      )
    )
  );

  @Effect()
  cloneModel$ = this.actions.pipe(
    ofType(cloneModel),
    switchMap(action =>
      this.modelService.clone(action.applicationId, action.modelId, action.name).pipe(
        map(model => cloneModelSuccess({ model })),
        catchError(error => of(cloneModelFail({ error })))
      )
    )
  );

  @Effect()
  deleteModel$ = this.actions.pipe(
    ofType(deleteModel),
    switchMap(action =>
      forkJoin([of(action.modelId), this.modelService.delete(action.applicationId, action.modelId)]).pipe(
        map(([modelId]) => deleteModelSuccess({ modelId })),
        catchError(error => of(deleteModelFail({ error })))
      )
    )
  );

  @Effect({ dispatch: false })
  showError$ = this.actions.pipe(
    ofType(loadModelsFail, createModelFail, cloneModelFail, updateModelFail, deleteModelFail),
    tap(action => {
      this.snackBarService.openHttpError(action.error);
    })
  );

  //Listen for the 'loadModelsFail'
  @Effect({ dispatch: false })
  loadFail$ = this.actions.pipe(
    ofType(loadModelsFail),
    tap(() => {
      this.router.navigateByUrl(Routes.Home);
    })
  );
}<|MERGE_RESOLUTION|>--- conflicted
+++ resolved
@@ -20,6 +20,8 @@
 import { catchError, map, switchMap, tap } from 'rxjs/operators';
 import { ModelService } from 'src/app/core/model/model.service';
 import { SnackBarService } from 'src/app/features/snackbar/snackbar.service';
+import { Router } from '@angular/router';
+import { Routes } from '../../data/enums/routers-url.enum';
 
 import {
   createModel,
@@ -37,13 +39,7 @@
   updateModel,
   updateModelFail,
   updateModelSuccess,
-<<<<<<< HEAD
-} from './actions';
-import { Router } from '@angular/router';
-import { Routes } from '../../data/enums/routers-url.enum';
-=======
 } from './action';
->>>>>>> 35ffcf1d
 
 @Injectable()
 export class ModelEffects {
