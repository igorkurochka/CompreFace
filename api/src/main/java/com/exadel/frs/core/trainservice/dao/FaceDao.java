/*
 * Copyright (c) 2020 the original author or authors
 *
 * Licensed under the Apache License, Version 2.0 (the "License");
 * you may not use this file except in compliance with the License.
 * You may obtain a copy of the License at
 *
 *      https://www.apache.org/licenses/LICENSE-2.0
 *
 * Unless required by applicable law or agreed to in writing, software
 * distributed under the License is distributed on an "AS IS" BASIS,
 * WITHOUT WARRANTIES OR CONDITIONS OF ANY KIND, either express
 * or implied. See the License for the specific language governing
 * permissions and limitations under the License.
 */

package com.exadel.frs.core.trainservice.dao;

import static java.util.UUID.randomUUID;
import static java.util.stream.Collectors.toMap;
import com.exadel.frs.core.trainservice.domain.EmbeddingFaceList;
import com.exadel.frs.core.trainservice.entity.postgres.Face;
import com.exadel.frs.core.trainservice.entity.postgres.Face.Embedding;
import com.exadel.frs.core.trainservice.repository.postgres.FacesRepository;
import java.io.IOException;
import java.util.List;
import lombok.RequiredArgsConstructor;
import lombok.val;
import org.apache.commons.lang3.tuple.Pair;
import org.springframework.stereotype.Service;
import org.springframework.web.multipart.MultipartFile;

@Service
@RequiredArgsConstructor
public class FaceDao {

    private final FacesRepository facesRepository;

<<<<<<< HEAD
=======
    public EmbeddingFaceList findAllFacesIn(final List<Long> ids) {
        val faces = facesRepository.findByIdIn(ids);

        return facesToEmbeddingList(faces);
    }

>>>>>>> ec45c667
    public EmbeddingFaceList findAllFaceEmbeddingsByApiKey(final String modelApiKey) {
        val faces = facesRepository.findByApiKey(modelApiKey);

        return facesToEmbeddingList(faces);
    }

    private EmbeddingFaceList facesToEmbeddingList(final List<Face> faces) {
        if (faces.isEmpty()) {
            return new EmbeddingFaceList();
        }

        var faceEmbeddings = faces.stream().collect(
                toMap(
                        face -> Pair.of(face.getId(), face.getFaceName()),
                        face -> face.getEmbedding().getEmbeddings()
                )
        );

        val embeddingFaceList = new EmbeddingFaceList();
        embeddingFaceList.setFaceEmbeddings(faceEmbeddings);
        embeddingFaceList.setCalculatorVersion(faces.get(0).getEmbedding().getCalculatorVersion());

        return embeddingFaceList;
    }

    public List<Face> findAllFacesByApiKey(final String modelApiKey) {
        return facesRepository.findByApiKey(modelApiKey);
    }

    public List<Face> deleteFaceByName(final String faceName, final String modelApiKey) {
        return facesRepository.deleteByApiKeyAndFaceName(modelApiKey, faceName);
    }

    public Face deleteFaceById(final String faceId) {
        val foundFace = facesRepository.findById(faceId);
        foundFace.ifPresent(face -> {
            facesRepository.delete(face);
        });

        return foundFace.orElse(null);
    }

    public List<Face> deleteFacesByApiKey(final String modelApiKey) {
        return facesRepository.deleteFacesByApiKey(modelApiKey);
    }

    public int countFacesInModel(final String modelApiKey) {
        return facesRepository.countByApiKey(modelApiKey);
    }

    public void updateFacesModelKey(final String modelApiKey, final String newModelApiKey) {
        val faces = facesRepository.findByApiKey(modelApiKey);
        faces.forEach(face -> face.setApiKey(newModelApiKey));

        facesRepository.saveAll(faces);
    }

    public Face addNewFace(
            final Embedding embeddings,
            final MultipartFile file,
            final String faceName,
            final String modelKey
    ) throws IOException {
        val face = new Face()
                .setId(randomUUID().toString())
                .setEmbedding(embeddings)
                .setFaceName(faceName)
                .setApiKey(modelKey)
                .setFaceImg(file.getBytes())
                .setRawImg(file.getBytes());

        facesRepository.save(face);

        return face;
    }
}<|MERGE_RESOLUTION|>--- conflicted
+++ resolved
@@ -36,15 +36,6 @@
 
     private final FacesRepository facesRepository;
 
-<<<<<<< HEAD
-=======
-    public EmbeddingFaceList findAllFacesIn(final List<Long> ids) {
-        val faces = facesRepository.findByIdIn(ids);
-
-        return facesToEmbeddingList(faces);
-    }
-
->>>>>>> ec45c667
     public EmbeddingFaceList findAllFaceEmbeddingsByApiKey(final String modelApiKey) {
         val faces = facesRepository.findByApiKey(modelApiKey);
 
