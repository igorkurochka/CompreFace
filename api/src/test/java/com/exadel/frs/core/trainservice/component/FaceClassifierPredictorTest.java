/*
 * Copyright (c) 2020 the original author or authors
 *
 * Licensed under the Apache License, Version 2.0 (the "License");
 * you may not use this file except in compliance with the License.
 * You may obtain a copy of the License at
 *
 *      https://www.apache.org/licenses/LICENSE-2.0
 *
 * Unless required by applicable law or agreed to in writing, software
 * distributed under the License is distributed on an "AS IS" BASIS,
 * WITHOUT WARRANTIES OR CONDITIONS OF ANY KIND, either express
 * or implied. See the License for the specific language governing
 * permissions and limitations under the License.
 */

package com.exadel.frs.core.trainservice.component;

import static org.assertj.core.api.Assertions.assertThat;
import static org.mockito.Mockito.verify;
import static org.mockito.Mockito.verifyNoMoreInteractions;
import static org.mockito.Mockito.when;
import static org.mockito.MockitoAnnotations.initMocks;
<<<<<<< HEAD
import com.exadel.frs.core.trainservice.component.classifiers.EuclideanDistanceClassifier;
import com.exadel.frs.core.trainservice.dao.TrainedModelDao;
=======
import com.exadel.frs.core.trainservice.component.classifiers.Classifier;
>>>>>>> 720f08e9
import java.util.List;
import lombok.val;
import org.apache.commons.lang3.tuple.Pair;
import org.junit.jupiter.api.BeforeEach;
import org.junit.jupiter.api.Test;
import org.mockito.InjectMocks;
import org.mockito.Mock;

class FaceClassifierPredictorTest {

    @Mock
    private Classifier classifier;

    @InjectMocks
    private FaceClassifierPredictor faceClassifierPredictor;

    private static final String MODEL_KEY = "modelKey";

    @BeforeEach
    void setUp() {
        initMocks(this);
    }

    @Test
    void predict() {
<<<<<<< HEAD
        val euclideanDistanceClassifier = mock(EuclideanDistanceClassifier.class);
        val faceClassifierAdapter = mock(FaceClassifierAdapter.class);
=======
>>>>>>> 720f08e9
        double[] input = new double[0];
        int resultCount = 1;
        val expected = List.of(Pair.of(1.0, ""));

<<<<<<< HEAD
        when(trainedModelDao.getModel(MODEL_KEY)).thenReturn(euclideanDistanceClassifier);
        when(context.getBean(FaceClassifierAdapter.class)).thenReturn(faceClassifierAdapter);
        when(faceClassifierAdapter.predict(input, resultCount)).thenReturn(expected);
=======
        when(classifier.predict(input, MODEL_KEY, resultCount)).thenReturn(expected);
>>>>>>> 720f08e9

        val actual = faceClassifierPredictor.predict(MODEL_KEY, input, resultCount);

        assertThat(actual).isEqualTo(expected);

<<<<<<< HEAD
        val inOrder = inOrder(trainedModelDao, context, faceClassifierAdapter);
        inOrder.verify(trainedModelDao).getModel(MODEL_KEY);
        inOrder.verify(context).getBean(FaceClassifierAdapter.class);
        inOrder.verify(faceClassifierAdapter).setClassifier(euclideanDistanceClassifier);
        inOrder.verify(faceClassifierAdapter).predict(input, resultCount);

        verifyNoMoreInteractions(trainedModelDao);
        verifyNoMoreInteractions(context);
=======
        verify(classifier).predict(input, MODEL_KEY, resultCount);
        verifyNoMoreInteractions(classifier);
>>>>>>> 720f08e9
    }
}<|MERGE_RESOLUTION|>--- conflicted
+++ resolved
@@ -21,12 +21,7 @@
 import static org.mockito.Mockito.verifyNoMoreInteractions;
 import static org.mockito.Mockito.when;
 import static org.mockito.MockitoAnnotations.initMocks;
-<<<<<<< HEAD
-import com.exadel.frs.core.trainservice.component.classifiers.EuclideanDistanceClassifier;
-import com.exadel.frs.core.trainservice.dao.TrainedModelDao;
-=======
 import com.exadel.frs.core.trainservice.component.classifiers.Classifier;
->>>>>>> 720f08e9
 import java.util.List;
 import lombok.val;
 import org.apache.commons.lang3.tuple.Pair;
@@ -52,39 +47,17 @@
 
     @Test
     void predict() {
-<<<<<<< HEAD
-        val euclideanDistanceClassifier = mock(EuclideanDistanceClassifier.class);
-        val faceClassifierAdapter = mock(FaceClassifierAdapter.class);
-=======
->>>>>>> 720f08e9
         double[] input = new double[0];
         int resultCount = 1;
         val expected = List.of(Pair.of(1.0, ""));
 
-<<<<<<< HEAD
-        when(trainedModelDao.getModel(MODEL_KEY)).thenReturn(euclideanDistanceClassifier);
-        when(context.getBean(FaceClassifierAdapter.class)).thenReturn(faceClassifierAdapter);
-        when(faceClassifierAdapter.predict(input, resultCount)).thenReturn(expected);
-=======
         when(classifier.predict(input, MODEL_KEY, resultCount)).thenReturn(expected);
->>>>>>> 720f08e9
 
         val actual = faceClassifierPredictor.predict(MODEL_KEY, input, resultCount);
 
         assertThat(actual).isEqualTo(expected);
 
-<<<<<<< HEAD
-        val inOrder = inOrder(trainedModelDao, context, faceClassifierAdapter);
-        inOrder.verify(trainedModelDao).getModel(MODEL_KEY);
-        inOrder.verify(context).getBean(FaceClassifierAdapter.class);
-        inOrder.verify(faceClassifierAdapter).setClassifier(euclideanDistanceClassifier);
-        inOrder.verify(faceClassifierAdapter).predict(input, resultCount);
-
-        verifyNoMoreInteractions(trainedModelDao);
-        verifyNoMoreInteractions(context);
-=======
         verify(classifier).predict(input, MODEL_KEY, resultCount);
         verifyNoMoreInteractions(classifier);
->>>>>>> 720f08e9
     }
 }