/*
 * Copyright (c) 2020 the original author or authors
 *
 * Licensed under the Apache License, Version 2.0 (the "License");
 * you may not use this file except in compliance with the License.
 * You may obtain a copy of the License at
 *
 *      https://www.apache.org/licenses/LICENSE-2.0
 *
 * Unless required by applicable law or agreed to in writing, software
 * distributed under the License is distributed on an "AS IS" BASIS,
 * WITHOUT WARRANTIES OR CONDITIONS OF ANY KIND, either express
 * or implied. See the License for the specific language governing
 * permissions and limitations under the License.
 */

package com.exadel.frs;

import static com.exadel.frs.enums.OrganizationRole.ADMINISTRATOR;
import static com.exadel.frs.enums.OrganizationRole.OWNER;
import static com.exadel.frs.enums.OrganizationRole.USER;
import static com.google.common.collect.Lists.newArrayList;
import static org.assertj.core.api.Assertions.assertThat;
import static org.junit.jupiter.api.Assertions.assertThrows;
import static org.mockito.ArgumentMatchers.anyLong;
import static org.mockito.Mockito.any;
import static org.mockito.Mockito.verify;
import static org.mockito.Mockito.verifyNoInteractions;
import static org.mockito.Mockito.verifyNoMoreInteractions;
import static org.mockito.Mockito.when;
import static org.mockito.MockitoAnnotations.initMocks;
import com.exadel.frs.dto.ui.UserRoleUpdateDto;
import com.exadel.frs.entity.Organization;
import com.exadel.frs.entity.User;
import com.exadel.frs.entity.UserOrganizationRole;
import com.exadel.frs.entity.UserOrganizationRoleId;
import com.exadel.frs.enums.OrganizationRole;
import com.exadel.frs.exception.OrganizationNotFoundException;
import com.exadel.frs.exception.SelfRoleChangeException;
import com.exadel.frs.helpers.EmailSender;
import com.exadel.frs.repository.AppRepository;
import com.exadel.frs.repository.ModelRepository;
import com.exadel.frs.repository.ModelShareRequestRepository;
import com.exadel.frs.repository.OrganizationRepository;
import com.exadel.frs.service.OrganizationService;
import com.exadel.frs.service.UserService;
import com.exadel.frs.system.security.AuthorizationManager;
import java.util.List;
import java.util.Optional;
import java.util.UUID;
import liquibase.integration.spring.SpringLiquibase;
import lombok.val;
import org.junit.jupiter.api.BeforeEach;
import org.junit.jupiter.api.DisplayName;
import org.junit.jupiter.api.Nested;
import org.junit.jupiter.api.Test;
import org.junit.jupiter.api.extension.ExtendWith;
import org.mockito.InjectMocks;
import org.mockito.Mock;
import org.springframework.beans.factory.annotation.Autowired;
import org.springframework.boot.test.autoconfigure.orm.jpa.DataJpaTest;
import org.springframework.boot.test.autoconfigure.orm.jpa.TestEntityManager;
import org.springframework.boot.test.mock.mockito.MockBean;
import org.springframework.boot.test.mock.mockito.MockBeans;
import org.springframework.context.annotation.Import;
import org.springframework.security.crypto.password.PasswordEncoder;
import org.springframework.test.context.jdbc.Sql;
import org.springframework.test.context.junit.jupiter.SpringExtension;

class OrganizationServiceTest {

    private static final String ORGANIZATION_GUID = "org-guid";
    private static final Long USER_ID = 1L;
    private static final Long ORGANIZATION_ID = 2L;

    @Mock
    private UserService userServiceMock;

    @Mock
    private OrganizationRepository organizationRepositoryMock;

    @Mock
    private AuthorizationManager authManagerMock;

    @InjectMocks
    private OrganizationService organizationService;

    @BeforeEach
    void setUp() {
        initMocks(this);
    }

    private User user(Long id) {
        return User.builder()
                   .id(id)
                   .build();
    }

<<<<<<< HEAD
    @Test
    void successGetOrganization() {
=======
    private static Stream<Arguments> readRoles() {
        return Stream.of(
                Arguments.of(ADMINISTRATOR),
                Arguments.of(USER)
        );
    }

    private static Stream<Arguments> writeRoles() {
        return Stream.of(Arguments.of(OWNER));
    }

    @ParameterizedTest
    @MethodSource({"readRoles", "writeRoles"})
    void successGetOrganization(OrganizationRole organizationRole) {
        val user = user(USER_ID);
>>>>>>> 8ab7d8aa
        val organization = Organization.builder()
                                       .id(ORGANIZATION_ID)
                                       .build();

        when(organizationRepositoryMock.findByGuid(ORGANIZATION_GUID)).thenReturn(Optional.of(organization));

        val result = organizationService.getOrganization(ORGANIZATION_GUID, USER_ID);

        assertThat(result.getId()).isEqualTo(ORGANIZATION_ID);

        verify(organizationRepositoryMock).findByGuid(ORGANIZATION_GUID);
        verify(authManagerMock).verifyReadPrivilegesToOrg(USER_ID, organization);
        verifyNoMoreInteractions(organizationRepositoryMock, authManagerMock);
    }

    @Test
    void successGetOrganizations() {
        when(organizationRepositoryMock.findAllByUserOrganizationRoles_Id_UserId(anyLong()))
                .thenReturn(List.of(Organization.builder().build()));

        val organizations = organizationService.getOrganizations(1L);

        assertThat(organizations).hasSize(1);
    }

    @Test
    void successGetOwnedOrganizations() {
        val owner = UserOrganizationRole.builder()
                                        .id(new UserOrganizationRoleId(1L, 1L))
                                        .user(User.builder().id(1L).build())
                                        .role(OWNER)
                                        .build();

        val admin = UserOrganizationRole.builder()
                                        .id(new UserOrganizationRoleId(1L, 2L))
                                        .user(User.builder().id(1L).build())
                                        .role(ADMINISTRATOR)
                                        .build();

        val user = UserOrganizationRole.builder()
                                       .id(new UserOrganizationRoleId(1L, 3L))
                                       .user(User.builder().id(1L).build())
                                       .role(USER)
                                       .build();

        val ownedOrg = Organization.builder()
                                   .guid(UUID.randomUUID().toString())
                                   .userOrganizationRoles(List.of(owner))
                                   .build();

        val notOwnedOrg1 = Organization.builder()
                                       .guid(UUID.randomUUID().toString())
                                       .userOrganizationRoles(List.of(admin))
                                       .build();

        val notOwnedOrg2 = Organization.builder()
                                       .guid(UUID.randomUUID().toString())
                                       .userOrganizationRoles(List.of(user))
                                       .build();

        when(organizationRepositoryMock.findAllByUserOrganizationRoles_Id_UserId(anyLong()))
                .thenReturn(List.of(ownedOrg, notOwnedOrg1, notOwnedOrg2));

        val organizations = organizationService.getOwnedOrganizations(1L);

        assertThat(organizations).hasSize(1);
        assertThat(organizations).contains(ownedOrg);
        assertThat(organizations).doesNotContain(notOwnedOrg1);
        assertThat(organizations).doesNotContain(notOwnedOrg2);
    }

    @Test
    void failUpdateOrganizationSelfRoleChange() {
        val userRoleUpdateDto = UserRoleUpdateDto.builder()
                                                 .userId("userGuid")
                                                 .role(USER.toString())
                                                 .build();

        val user = user(USER_ID);
        val organization = Organization.builder()
                                       .id(ORGANIZATION_ID)
                                       .guid(ORGANIZATION_GUID)
                                       .build();

        val organizationUpdate = Organization.builder().build();
        organizationUpdate.addUserOrganizationRole(user, USER);

        when(organizationRepositoryMock.findByGuid(ORGANIZATION_GUID)).thenReturn(Optional.of(organization));
        when(userServiceMock.getUserByGuid(any())).thenReturn(user);

        assertThrows(
                SelfRoleChangeException.class,
                () -> organizationService.updateUserOrgRole(userRoleUpdateDto, ORGANIZATION_GUID, USER_ID)
        );

        verify(organizationRepositoryMock).findByGuid(ORGANIZATION_GUID);
        verify(authManagerMock).verifyWritePrivilegesToOrg(USER_ID, organization);
        verify(userServiceMock).getUserByGuid(any());
        verifyNoMoreInteractions(authManagerMock, userServiceMock, organizationRepositoryMock);
    }

    @Test
    void getDefaultOrg() {
        val defaultOrg = Organization.builder().build();
        when(organizationRepositoryMock.findFirstByIsDefaultTrue()).thenReturn(Optional.of(defaultOrg));

        val actual = organizationService.getDefaultOrg();

        assertThat(actual).isNotNull();
        assertThat(actual).isEqualTo(defaultOrg);

        verify(organizationRepositoryMock).findFirstByIsDefaultTrue();
        verifyNoMoreInteractions(organizationRepositoryMock);
        verifyNoInteractions(userServiceMock);
    }

    @Test
    void failGetDefaultOrg() {
        assertThrows(
                OrganizationNotFoundException.class,
                () -> organizationService.getDefaultOrg()
        );

        verify(organizationRepositoryMock).findFirstByIsDefaultTrue();
        verifyNoMoreInteractions(organizationRepositoryMock);
        verifyNoInteractions(userServiceMock);
    }

    @Test
    void addFirstUserToDefaultOrg() {
        val email = "email";
        val user = User.builder()
                       .id(1L)
                       .build();

        val defaultOrg = Organization.builder().build();

        when(userServiceMock.getUser(email)).thenReturn(user);
        when(organizationRepositoryMock.findFirstByIsDefaultTrue()).thenReturn(Optional.of(defaultOrg));

        val actual = organizationService.addUserToDefaultOrg(email);

        assertThat(actual).isNotNull();
        assertThat(actual.getUser()).isEqualTo(user);
        assertThat(actual.getRole()).isEqualTo(OWNER);
        assertThat(actual.getOrganization()).isEqualTo(defaultOrg);

        verify(userServiceMock).getUser(email);
        verify(organizationRepositoryMock).findFirstByIsDefaultTrue();
        verify(organizationRepositoryMock).save(defaultOrg);
        verifyNoMoreInteractions(userServiceMock, organizationRepositoryMock);
    }

    @Test
    void addSecondUserToDefaultOrg() {
        val email = "email";
        val fistUserRole = UserOrganizationRoleId.builder()
                                                 .userId(0L)
                                                 .build();

        val firstUser = UserOrganizationRole.builder()
                                            .id(fistUserRole)
                                            .build();

        val defaultOrg = Organization.builder()
                                     .userOrganizationRoles(newArrayList(firstUser))
                                     .build();

        val secondUser = User.builder()
                             .id(1L)
                             .build();

        when(userServiceMock.getUser(email)).thenReturn(secondUser);
        when(organizationRepositoryMock.findFirstByIsDefaultTrue()).thenReturn(Optional.of(defaultOrg));

        val actual = organizationService.addUserToDefaultOrg(email);

        assertThat(actual).isNotNull();
        assertThat(actual.getUser()).isEqualTo(secondUser);
        assertThat(actual.getRole()).isEqualTo(USER);
        assertThat(actual.getOrganization()).isEqualTo(defaultOrg);

        verify(userServiceMock).getUser(email);
        verify(organizationRepositoryMock).findFirstByIsDefaultTrue();
        verify(organizationRepositoryMock).save(defaultOrg);
        verifyNoMoreInteractions(userServiceMock, organizationRepositoryMock);
    }

    @DisplayName("Test organization delete")
    @ExtendWith(SpringExtension.class)
    @DataJpaTest
    @Nested
    @MockBeans({@MockBean(SpringLiquibase.class), @MockBean(PasswordEncoder.class), @MockBean(EmailSender.class)})
    @Import({OrganizationService.class, UserService.class, AuthorizationManager.class})
    public class RemoveOrganizationTest {

        @Autowired
        private OrganizationRepository repository;

        @Autowired
        private AppRepository appRepository;

        @Autowired
        private ModelRepository modelRepository;

        @Autowired
        private ModelShareRequestRepository modelShareRequestRepository;

        @Autowired
        private TestEntityManager entityManager;

        private final String ORG_GUID = "d098a11e-c4e4-4f56-86b2-85ab3bc83044";
        private final Long ORG_ID = 1_000_001L;
        private final Long APP1_ID = 2_000_001L;
        private final Long MODEL1_ID = 3_000_001L;
        private final Long USER_ID = 25L;

        @Test
        @Sql("/init_remove_org_test.sql")
        @DisplayName("Removal of app doesn't remove its parent organization")
        public void removalOfAppDoesNotRemoveItsOrganization() {
            val app = appRepository.findById(APP1_ID).get();

            appRepository.delete(app);

            assertThat(appRepository.findById(APP1_ID).isPresent()).isFalse();
            assertThat(repository.findByGuid(ORG_GUID).isPresent()).isTrue();
        }

        @Test
        @Sql("/init_remove_org_test.sql")
        @DisplayName("Removal of model doesn't remove its parent app and organization")
        public void removalOfModelDoesNotDeleteItsParentAppAndOrganization() {
            val model = modelRepository.findById(MODEL1_ID).get();

            modelRepository.delete(model);

            assertThat(modelRepository.findById(MODEL1_ID).isPresent()).isFalse();
            assertThat(appRepository.findById(APP1_ID).isPresent()).isTrue();
            assertThat(repository.findByGuid(ORG_GUID).isPresent()).isTrue();
        }

        @Test
        @Sql("/init_remove_org_test.sql")
        @DisplayName("Removal of model share request doesn't remove its parent app and organization")
        public void modelShareRequestRemovalDoesNotAffectItsParents() {
            val modelShareRequestIdFromApp1 = UUID.fromString("22d7f072-cda0-4601-a95d-979fc37c67ce");
            val modelShareRequest = modelShareRequestRepository.findModelShareRequestByRequestId(modelShareRequestIdFromApp1);

            modelShareRequestRepository.delete(modelShareRequest);

            assertThat(modelShareRequestRepository.findModelShareRequestByRequestId(modelShareRequestIdFromApp1)).isNull();
            assertThat(appRepository.findById(APP1_ID).isPresent()).isTrue();
            assertThat(repository.findByGuid(ORG_GUID).isPresent()).isTrue();
        }

        @Test
        @Sql("/init_remove_org_test.sql")
        @DisplayName("Removing user from organization doesn't delete organization itself")
        public void removeUserFromOrgDoesNotDeleteOrgItself() {
            val hql = "select u from UserOrganizationRole u where u.organization.id = :orgId and u.user.id=:userId";
            val query = entityManager
                    .getEntityManager()
                    .createQuery(hql)
                    .setParameter("userId", USER_ID)
                    .setParameter("orgId", ORG_ID);

            assertThat(query.getResultList()).hasSize(1);

            entityManager.remove(query.getResultList().get(0));
            entityManager.flush();

            assertThat(query.getResultList()).isEmpty();
            assertThat(repository.findByGuid(ORG_GUID).isPresent()).isTrue();
        }

        @Test
        @Sql("/init_remove_org_test.sql")
        @DisplayName("Removing user from app doesn't delete app itself and parent organization")
        public void removeUserFromAppDoesNotAffectAppAndParentOrg() {
            val hql = "select u from UserAppRole u where u.app.id = :appId and u.user.id=:userId";
            val query = entityManager
                    .getEntityManager()
                    .createQuery(hql)
                    .setParameter("userId", USER_ID)
                    .setParameter("appId", APP1_ID);

            assertThat(query.getResultList()).hasSize(1);

            entityManager.remove(query.getResultList().get(0));
            entityManager.flush();

            assertThat(query.getResultList()).isEmpty();
            assertThat(appRepository.findById(APP1_ID).isPresent()).isTrue();
            assertThat(repository.findByGuid(ORG_GUID).isPresent()).isTrue();
        }
    }
}<|MERGE_RESOLUTION|>--- conflicted
+++ resolved
@@ -16,7 +16,6 @@
 
 package com.exadel.frs;
 
-import static com.exadel.frs.enums.OrganizationRole.ADMINISTRATOR;
 import static com.exadel.frs.enums.OrganizationRole.OWNER;
 import static com.exadel.frs.enums.OrganizationRole.USER;
 import static com.google.common.collect.Lists.newArrayList;
@@ -96,26 +95,8 @@
                    .build();
     }
 
-<<<<<<< HEAD
     @Test
     void successGetOrganization() {
-=======
-    private static Stream<Arguments> readRoles() {
-        return Stream.of(
-                Arguments.of(ADMINISTRATOR),
-                Arguments.of(USER)
-        );
-    }
-
-    private static Stream<Arguments> writeRoles() {
-        return Stream.of(Arguments.of(OWNER));
-    }
-
-    @ParameterizedTest
-    @MethodSource({"readRoles", "writeRoles"})
-    void successGetOrganization(OrganizationRole organizationRole) {
-        val user = user(USER_ID);
->>>>>>> 8ab7d8aa
         val organization = Organization.builder()
                                        .id(ORGANIZATION_ID)
                                        .build();
@@ -152,7 +133,7 @@
         val admin = UserOrganizationRole.builder()
                                         .id(new UserOrganizationRoleId(1L, 2L))
                                         .user(User.builder().id(1L).build())
-                                        .role(ADMINISTRATOR)
+                                        .role(OrganizationRole.ADMINISTRATOR)
                                         .build();
 
         val user = UserOrganizationRole.builder()
