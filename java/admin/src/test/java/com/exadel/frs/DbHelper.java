package com.exadel.frs;

import com.exadel.frs.commonservice.entity.Embedding;
import com.exadel.frs.commonservice.entity.Img;
import com.exadel.frs.commonservice.entity.Model;
<<<<<<< HEAD
import com.exadel.frs.commonservice.entity.ModelStatistic;
=======
import com.exadel.frs.commonservice.entity.ResetPasswordToken;
>>>>>>> 64e79da1
import com.exadel.frs.commonservice.entity.Subject;
import com.exadel.frs.commonservice.entity.User;
import com.exadel.frs.commonservice.enums.ModelType;
import com.exadel.frs.commonservice.repository.EmbeddingRepository;
import com.exadel.frs.commonservice.repository.ImgRepository;
import com.exadel.frs.commonservice.repository.ModelRepository;
import com.exadel.frs.commonservice.repository.ModelStatisticRepository;
import com.exadel.frs.commonservice.repository.SubjectRepository;
import com.exadel.frs.commonservice.repository.UserRepository;
import com.exadel.frs.dto.ui.UserCreateDto;
import com.exadel.frs.repository.AppRepository;
<<<<<<< HEAD
=======
import com.exadel.frs.repository.ResetPasswordTokenRepository;
>>>>>>> 64e79da1
import com.exadel.frs.service.UserService;
import java.time.LocalDateTime;
import org.springframework.beans.factory.annotation.Autowired;
import org.springframework.beans.factory.annotation.Value;
import org.springframework.security.crypto.password.PasswordEncoder;
import org.springframework.stereotype.Service;

import java.util.UUID;

import static com.exadel.frs.ItemsBuilder.*;
<<<<<<< HEAD
import static com.exadel.frs.commonservice.enums.GlobalRole.OWNER;
=======
>>>>>>> 64e79da1
import static com.exadel.frs.commonservice.enums.GlobalRole.USER;
import static java.time.LocalDateTime.now;
import static java.time.ZoneOffset.UTC;
import static java.time.temporal.ChronoUnit.MILLIS;
import static java.util.UUID.randomUUID;

@Service
// TODO think about common helper for admin/core
public class DbHelper {

    @Value("${forgot-password.reset-password-token.expires}")
    private long resetPasswordTokenExpires;

    @Autowired
    AppRepository appRepository;

    @Autowired
    ModelRepository modelRepository;

    @Autowired
    SubjectRepository subjectRepository;

    @Autowired
    EmbeddingRepository embeddingRepository;

    @Autowired
    ImgRepository imgRepository;

    @Autowired
    UserRepository userRepository;

    @Autowired
<<<<<<< HEAD
    ModelStatisticRepository modelStatisticRepository;
=======
    ResetPasswordTokenRepository resetPasswordTokenRepository;
>>>>>>> 64e79da1

    @Autowired
    PasswordEncoder encoder;

    public Model insertModel() {
        final String apiKey = randomUUID().toString();

        var app = appRepository.save(makeApp(apiKey));
        return modelRepository.save(makeModel(apiKey, ModelType.RECOGNITION, app));
    }

    public ModelStatistic insertModelStatistic(int requestCount, LocalDateTime createdDate, Model model) {
        var statistic = ModelStatistic.builder()
                                      .requestCount(requestCount)
                                      .createdDate(createdDate)
                                      .model(model)
                                      .build();

        return modelStatisticRepository.save(statistic);
    }

    public Subject insertSubject(Model model, String subjectName) {
        return insertSubject(model.getApiKey(), subjectName);
    }

    /**
     * Current method assumes, that model with such api_key already exists
     *
     * @param apiKey      existing api key (app and model already in DB)
     * @param subjectName subject name
     * @return subject object
     */
    public Subject insertSubject(String apiKey, String subjectName) {
        return subjectRepository.save(makeSubject(apiKey, subjectName));
    }

    /**
     * Method inserts new app/model before subject insert.
     *
     * @param subjectName subject name
     * @return subject object
     */
    public Subject insertSubject(String subjectName) {
        var model = insertModel();
        return insertSubject(model.getApiKey(), subjectName);
    }

    public Embedding insertEmbeddingNoImg(Subject subject) {
        return insertEmbeddingNoImg(subject, null);
    }

    public Embedding insertEmbeddingNoImg(Subject subject, String calculator) {
        return insertEmbeddingNoImg(subject, calculator, null);
    }

    public Embedding insertEmbeddingNoImg(Subject subject, String calculator, double[] embedding) {
        return embeddingRepository.save(makeEmbedding(subject, calculator, embedding, null));
    }

    public Embedding insertEmbeddingWithImg(Subject subject) {
        return insertEmbeddingWithImg(subject, null, null);
    }

    public Embedding insertEmbeddingWithImg(Subject subject, String calculator) {
        return insertEmbeddingWithImg(subject, calculator, null);
    }

    public Embedding insertEmbeddingWithImg(Subject subject, String calculator, double[] embedding) {
        var img = insertImg();
        return insertEmbeddingWithImg(subject, calculator, embedding, img);
    }

    public Embedding insertEmbeddingWithImg(Subject subject, String calculator, double[] embedding, Img img) {
        return embeddingRepository.save(makeEmbedding(subject, calculator, embedding, img));
    }

    public Img insertImg() {
        return imgRepository.save(makeImg());
    }

    public User insertUser(String email) {
        var user = User.builder()
                       .email(email)
                       .firstName("firstName")
                       .lastName("lastName")
                       .password(encoder.encode("1234567890"))
                       .guid(UUID.randomUUID().toString())
                       .accountNonExpired(true)
                       .accountNonLocked(true)
                       .credentialsNonExpired(true)
                       .enabled(true)
                       .allowStatistics(false)
<<<<<<< HEAD
                       .globalRole(OWNER)
                       .build();
        return userRepository.saveAndFlush(user);
    }
=======
                       .globalRole(USER)
                       .build();
        return userRepository.saveAndFlush(user);
    }

    public ResetPasswordToken insertResetPasswordToken(User user) {
        var expiresIn = now(UTC).plus(resetPasswordTokenExpires, MILLIS);
        var token = new ResetPasswordToken(expiresIn, user);
        return resetPasswordTokenRepository.saveAndFlush(token);
    }

    public ResetPasswordToken insertResetPasswordToken(User user, LocalDateTime expiresIn) {
        var token = new ResetPasswordToken(expiresIn, user);
        return resetPasswordTokenRepository.saveAndFlush(token);
    }
>>>>>>> 64e79da1
}<|MERGE_RESOLUTION|>--- conflicted
+++ resolved
@@ -3,11 +3,8 @@
 import com.exadel.frs.commonservice.entity.Embedding;
 import com.exadel.frs.commonservice.entity.Img;
 import com.exadel.frs.commonservice.entity.Model;
-<<<<<<< HEAD
 import com.exadel.frs.commonservice.entity.ModelStatistic;
-=======
 import com.exadel.frs.commonservice.entity.ResetPasswordToken;
->>>>>>> 64e79da1
 import com.exadel.frs.commonservice.entity.Subject;
 import com.exadel.frs.commonservice.entity.User;
 import com.exadel.frs.commonservice.enums.ModelType;
@@ -15,14 +12,14 @@
 import com.exadel.frs.commonservice.repository.ImgRepository;
 import com.exadel.frs.commonservice.repository.ModelRepository;
 import com.exadel.frs.commonservice.repository.ModelStatisticRepository;
+import com.exadel.frs.commonservice.repository.ModelStatisticRepository;
 import com.exadel.frs.commonservice.repository.SubjectRepository;
 import com.exadel.frs.commonservice.repository.UserRepository;
 import com.exadel.frs.dto.ui.UserCreateDto;
 import com.exadel.frs.repository.AppRepository;
-<<<<<<< HEAD
-=======
+import com.exadel.frs.service.UserService;
+import java.time.LocalDateTime;
 import com.exadel.frs.repository.ResetPasswordTokenRepository;
->>>>>>> 64e79da1
 import com.exadel.frs.service.UserService;
 import java.time.LocalDateTime;
 import org.springframework.beans.factory.annotation.Autowired;
@@ -33,10 +30,12 @@
 import java.util.UUID;
 
 import static com.exadel.frs.ItemsBuilder.*;
-<<<<<<< HEAD
 import static com.exadel.frs.commonservice.enums.GlobalRole.OWNER;
-=======
->>>>>>> 64e79da1
+import static com.exadel.frs.commonservice.enums.GlobalRole.USER;
+import static java.time.LocalDateTime.now;
+import static java.time.ZoneOffset.UTC;
+import static java.time.temporal.ChronoUnit.MILLIS;
+import static java.util.UUID.randomUUID;
 import static com.exadel.frs.commonservice.enums.GlobalRole.USER;
 import static java.time.LocalDateTime.now;
 import static java.time.ZoneOffset.UTC;
@@ -69,11 +68,10 @@
     UserRepository userRepository;
 
     @Autowired
-<<<<<<< HEAD
     ModelStatisticRepository modelStatisticRepository;
-=======
+
+    @Autowired
     ResetPasswordTokenRepository resetPasswordTokenRepository;
->>>>>>> 64e79da1
 
     @Autowired
     PasswordEncoder encoder;
@@ -166,12 +164,6 @@
                        .credentialsNonExpired(true)
                        .enabled(true)
                        .allowStatistics(false)
-<<<<<<< HEAD
-                       .globalRole(OWNER)
-                       .build();
-        return userRepository.saveAndFlush(user);
-    }
-=======
                        .globalRole(USER)
                        .build();
         return userRepository.saveAndFlush(user);
@@ -187,5 +179,4 @@
         var token = new ResetPasswordToken(expiresIn, user);
         return resetPasswordTokenRepository.saveAndFlush(token);
     }
->>>>>>> 64e79da1
 }