/*
 * Copyright (c) 2020 the original author or authors
 *
 * Licensed under the Apache License, Version 2.0 (the "License");
 * you may not use this file except in compliance with the License.
 * You may obtain a copy of the License at
 *
 *      https://www.apache.org/licenses/LICENSE-2.0
 *
 * Unless required by applicable law or agreed to in writing, software
 * distributed under the License is distributed on an "AS IS" BASIS,
 * WITHOUT WARRANTIES OR CONDITIONS OF ANY KIND, either express
 * or implied. See the License for the specific language governing
 * permissions and limitations under the License.
 */

package com.exadel.frs.core.trainservice.controller;

import com.exadel.frs.core.trainservice.aspect.WriteEndpoint;
<<<<<<< HEAD
import com.exadel.frs.core.trainservice.dto.FaceResponseDto;
import com.exadel.frs.core.trainservice.dto.FaceVerification;
import com.exadel.frs.core.trainservice.dto.ProcessImageParams;
import com.exadel.frs.core.trainservice.dto.VerifyRequest;
import com.exadel.frs.core.trainservice.dto.UpdateSubjectDto;
=======
import com.exadel.frs.core.trainservice.dto.*;
>>>>>>> d3effaf5
import com.exadel.frs.core.trainservice.service.FaceService;
import com.exadel.frs.core.trainservice.validation.ImageExtensionValidator;
import io.swagger.annotations.ApiParam;
import lombok.RequiredArgsConstructor;
<<<<<<< HEAD
=======
import lombok.val;
>>>>>>> d3effaf5
import org.springframework.http.MediaType;
import org.springframework.web.bind.annotation.*;
import org.springframework.web.multipart.MultipartFile;

import javax.validation.Valid;
import javax.validation.constraints.Min;
import javax.validation.constraints.NotBlank;
import java.io.IOException;
import java.util.Collections;
import java.util.List;
import java.util.Map;

import static com.exadel.frs.commonservice.system.global.Constants.DET_PROB_THRESHOLD;
import static com.exadel.frs.core.trainservice.system.global.Constants.*;
import static org.apache.commons.lang3.StringUtils.isBlank;
import static org.springframework.http.HttpStatus.CREATED;

@RestController
@RequestMapping(API_V1 + "/recognition/faces")
@RequiredArgsConstructor
public class FaceController {

    private final FaceService faceService;
    private final ImageExtensionValidator imageValidator;

    @WriteEndpoint
    @ResponseStatus(CREATED)
    @PostMapping(consumes = MediaType.MULTIPART_FORM_DATA_VALUE)
    public FaceResponseDto addFaces(
            @ApiParam(value = API_KEY_DESC, required = true) @RequestHeader(X_FRS_API_KEY_HEADER) final String apiKey,
            @ApiParam(value = IMAGE_WITH_ONE_FACE_DESC, required = true) @RequestParam final MultipartFile file,
            @ApiParam(value = SUBJECT_DESC, required = true) @RequestParam(SUBJECT) final String subject,
            @ApiParam(value = DET_PROB_THRESHOLD_DESC) @RequestParam(value = DET_PROB_THRESHOLD, required = false) final Double detProbThreshold
    ) throws IOException {
        imageValidator.validate(file);

        return faceService.findAndSaveFace(
                file,
                subject,
                detProbThreshold,
                apiKey
        );
    }

    @WriteEndpoint
    @ResponseStatus(CREATED)
    @PostMapping(consumes = MediaType.APPLICATION_JSON_VALUE)
    public FaceResponseDto addFacesBase64(
            @ApiParam(value = API_KEY_DESC, required = true) @RequestHeader(X_FRS_API_KEY_HEADER) final String apiKey,
            @Valid @RequestBody AddFaceRequest request
    ) throws IOException {
        imageValidator.validateBase64(request.getImageAsBase64());

        return faceService.findAndSaveFace(
                request.getImageAsBase64(),
                request.getSubject(),
                request.getDetProbThreshold(),
                apiKey
        );
    }

    @GetMapping
    public Map<String, List<FaceResponseDto>> findFacesByModel(
            @ApiParam(value = API_KEY_DESC, required = true)
            @RequestHeader(name = X_FRS_API_KEY_HEADER) final String apiKey
    ) {
        return Map.of(SUBJECTS, faceService.findFaces(apiKey));
    }

    @WriteEndpoint
    @DeleteMapping
    public List<FaceResponseDto> deleteFaces(
            @ApiParam(value = SUBJECT_DESC, required = true)
            @RequestParam(name = SUBJECT, required = false) final String subject,
            @ApiParam(value = API_KEY_DESC, required = true)
            @RequestHeader(name = X_FRS_API_KEY_HEADER) final String apiKey
    ) {
        if (isBlank(subject)) {
            faceService.deleteFacesByModel(apiKey);
            return Collections.emptyList();
        } else {
            return faceService.deleteFaceByName(subject, apiKey);
        }
    }

    @WriteEndpoint
    @PutMapping
    public Map<String, Object> updateSubject(
            @ApiParam(value = SUBJECT_DESC, required = true)
            @RequestParam(name = SUBJECT) final @NotBlank String subject,
            @ApiParam(value = API_KEY_DESC, required = true)
            @RequestHeader(name = X_FRS_API_KEY_HEADER) final String apiKey,
            @ApiParam(value = "New " + SUBJECT_DESC, required = true)
            @Valid @RequestBody final UpdateSubjectDto request
    ) {
        return Map.of(
                "updated",
                faceService.updateSubject(apiKey, subject, request.getSubject())
        );
    }

    @WriteEndpoint
    @DeleteMapping("/{image_id}")
    public FaceResponseDto deleteFaceById(
            @PathVariable final String image_id,
            @ApiParam(value = API_KEY_DESC, required = true)
            @RequestHeader(name = X_FRS_API_KEY_HEADER) final String apiKey
    ) {
        return faceService.deleteFaceById(image_id, apiKey);
    }

    @PostMapping(value = "/{image_id}/verify",
<<<<<<< HEAD
                 consumes = MediaType.MULTIPART_FORM_DATA_VALUE)
=======
            consumes = MediaType.MULTIPART_FORM_DATA_VALUE)
>>>>>>> d3effaf5
    public Map<String, List<FaceVerification>> recognizeFile(
            @ApiParam(value = API_KEY_DESC, required = true)
            @RequestHeader(X_FRS_API_KEY_HEADER) final String apiKey,
            @ApiParam(value = IMAGE_WITH_ONE_FACE_DESC, required = true)
            @RequestParam final MultipartFile file,
            @ApiParam(value = LIMIT_DESC)
            @RequestParam(defaultValue = LIMIT_DEFAULT_VALUE, required = false)
            @Min(value = 0, message = LIMIT_MIN_DESC) final Integer limit,
            @ApiParam(value = IMAGE_ID_DESC, required = true)
            @PathVariable final String image_id,
            @ApiParam(value = DET_PROB_THRESHOLD_DESC)
            @RequestParam(value = DET_PROB_THRESHOLD, required = false) final Double detProbThreshold,
            @ApiParam(value = FACE_PLUGINS_DESC)
            @RequestParam(value = FACE_PLUGINS, required = false, defaultValue = "") final String facePlugins,
            @ApiParam(value = STATUS_DESC)
            @RequestParam(value = STATUS, required = false, defaultValue = STATUS_DEFAULT_VALUE) final Boolean status
    ) {
        imageValidator.validate(file);

        var processImageParams = ProcessImageParams.builder()
                .additionalParams(Map.of(IMAGE_ID, image_id))
                .apiKey(apiKey)
                .detProbThreshold(detProbThreshold)
                .file(file)
                .facePlugins(facePlugins)
                .limit(limit)
                .status(status)
                .build();

        return faceService.verifyFace(processImageParams);
    }

    @PostMapping(value = "/{image_id}/verify", consumes = MediaType.APPLICATION_JSON_VALUE)
    public Map<String, List<FaceVerification>> recognizeBase64(
            @ApiParam(value = API_KEY_DESC, required = true) @RequestHeader(X_FRS_API_KEY_HEADER) final String apiKey,
            @ApiParam(value = IMAGE_ID_DESC, required = true) @PathVariable final String image_id,
            @RequestBody @Valid VerifyRequest verifyRequest) {

        imageValidator.validateBase64(verifyRequest.getImageAsBase64());

        var processImageParams = ProcessImageParams.builder()
                .additionalParams(Map.of(IMAGE_ID, image_id))
                .apiKey(apiKey)
                .detProbThreshold(verifyRequest.getDetProbThreshold())
                .imageBase64(verifyRequest.getImageAsBase64())
                .facePlugins(verifyRequest.getFacePlugins())
                .limit(verifyRequest.getLimit())
                .status(verifyRequest.getStatus())
                .build();

        return faceService.verifyFace(processImageParams);
    }

    @PostMapping(value = "/{image_id}/verify",
            consumes = MediaType.APPLICATION_JSON_VALUE)
    public Map<String, List<FaceVerification>> recognizeBase64(
            @ApiParam(value = API_KEY_DESC, required = true)
            @RequestHeader(X_FRS_API_KEY_HEADER) final String apiKey,
            @ApiParam(value = IMAGE_ID_DESC, required = true)
            @PathVariable final String image_id,
            @RequestBody @Valid VerifyRequest verifyRequest
            ) {
        imageValidator.validateBase64(verifyRequest.getImageAsBase64());
        ProcessImageParams processImageParams = ProcessImageParams.builder()
                .additionalParams(Map.of(IMAGE_ID, image_id))
                .apiKey(apiKey)
                .detProbThreshold(verifyRequest.getDetProbThreshold())
                .imageBase64(verifyRequest.getImageAsBase64())
                .facePlugins(verifyRequest.getFacePlugins())
                .limit(verifyRequest.getLimit())
                .status(verifyRequest.getStatus())
                .build();
        return faceService.verifyFace(processImageParams);
    }
}<|MERGE_RESOLUTION|>--- conflicted
+++ resolved
@@ -17,23 +17,18 @@
 package com.exadel.frs.core.trainservice.controller;
 
 import com.exadel.frs.core.trainservice.aspect.WriteEndpoint;
-<<<<<<< HEAD
+import com.exadel.frs.core.trainservice.dto.*;
 import com.exadel.frs.core.trainservice.dto.FaceResponseDto;
 import com.exadel.frs.core.trainservice.dto.FaceVerification;
 import com.exadel.frs.core.trainservice.dto.ProcessImageParams;
 import com.exadel.frs.core.trainservice.dto.VerifyRequest;
 import com.exadel.frs.core.trainservice.dto.UpdateSubjectDto;
-=======
-import com.exadel.frs.core.trainservice.dto.*;
->>>>>>> d3effaf5
 import com.exadel.frs.core.trainservice.service.FaceService;
 import com.exadel.frs.core.trainservice.validation.ImageExtensionValidator;
 import io.swagger.annotations.ApiParam;
 import lombok.RequiredArgsConstructor;
-<<<<<<< HEAD
-=======
 import lombok.val;
->>>>>>> d3effaf5
+import org.springframework.http.MediaType;
 import org.springframework.http.MediaType;
 import org.springframework.web.bind.annotation.*;
 import org.springframework.web.multipart.MultipartFile;
@@ -146,11 +141,7 @@
     }
 
     @PostMapping(value = "/{image_id}/verify",
-<<<<<<< HEAD
-                 consumes = MediaType.MULTIPART_FORM_DATA_VALUE)
-=======
             consumes = MediaType.MULTIPART_FORM_DATA_VALUE)
->>>>>>> d3effaf5
     public Map<String, List<FaceVerification>> recognizeFile(
             @ApiParam(value = API_KEY_DESC, required = true)
             @RequestHeader(X_FRS_API_KEY_HEADER) final String apiKey,
@@ -203,26 +194,4 @@
 
         return faceService.verifyFace(processImageParams);
     }
-
-    @PostMapping(value = "/{image_id}/verify",
-            consumes = MediaType.APPLICATION_JSON_VALUE)
-    public Map<String, List<FaceVerification>> recognizeBase64(
-            @ApiParam(value = API_KEY_DESC, required = true)
-            @RequestHeader(X_FRS_API_KEY_HEADER) final String apiKey,
-            @ApiParam(value = IMAGE_ID_DESC, required = true)
-            @PathVariable final String image_id,
-            @RequestBody @Valid VerifyRequest verifyRequest
-            ) {
-        imageValidator.validateBase64(verifyRequest.getImageAsBase64());
-        ProcessImageParams processImageParams = ProcessImageParams.builder()
-                .additionalParams(Map.of(IMAGE_ID, image_id))
-                .apiKey(apiKey)
-                .detProbThreshold(verifyRequest.getDetProbThreshold())
-                .imageBase64(verifyRequest.getImageAsBase64())
-                .facePlugins(verifyRequest.getFacePlugins())
-                .limit(verifyRequest.getLimit())
-                .status(verifyRequest.getStatus())
-                .build();
-        return faceService.verifyFace(processImageParams);
-    }
 }