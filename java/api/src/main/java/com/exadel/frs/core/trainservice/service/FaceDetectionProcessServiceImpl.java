package com.exadel.frs.core.trainservice.service;

import com.exadel.frs.core.trainservice.dto.FaceProcessResponse;
import com.exadel.frs.core.trainservice.dto.FacesDetectionResponseDto;
import com.exadel.frs.core.trainservice.dto.ProcessImageParams;
import com.exadel.frs.core.trainservice.mapper.FacesMapper;
import com.exadel.frs.commonservice.sdk.faces.FacesApiClient;
import com.exadel.frs.commonservice.sdk.faces.feign.dto.FindFacesResponse;
import com.exadel.frs.core.trainservice.validation.ImageExtensionValidator;
import lombok.RequiredArgsConstructor;
import org.springframework.stereotype.Service;
import org.springframework.web.multipart.MultipartFile;
import org.springframework.web.multipart.commons.CommonsMultipartFile;

import java.util.Base64;

@Service("detectionService")
@RequiredArgsConstructor
public class FaceDetectionProcessServiceImpl implements FaceProcessService {

    private final FacesApiClient facesApiClient;
    private final ImageExtensionValidator imageExtensionValidator;
    private final FacesMapper facesMapper;

    @Override
    public FacesDetectionResponseDto processImage(ProcessImageParams processImageParams) {
        Integer limit = processImageParams.getLimit();
        Double detProbThreshold = processImageParams.getDetProbThreshold();
        String facePlugins = processImageParams.getFacePlugins();
<<<<<<< HEAD
        FindFacesResponse findFacesResponse;

=======

        FindFacesResponse findFacesResponse;
>>>>>>> d3effaf5
        if (processImageParams.getFile() != null) {
            MultipartFile file = (MultipartFile) processImageParams.getFile();
            imageExtensionValidator.validate(file);
            findFacesResponse = facesApiClient.findFaces(file, limit, detProbThreshold, facePlugins);
        } else {
            imageExtensionValidator.validateBase64(processImageParams.getImageBase64());
            findFacesResponse = facesApiClient.findFacesBase64(processImageParams.getImageBase64(), limit, detProbThreshold, facePlugins);
        }

        FacesDetectionResponseDto facesDetectionResponseDto = facesMapper.toFacesDetectionResponseDto(findFacesResponse);
        return facesDetectionResponseDto.prepareResponse(processImageParams);
    }
}<|MERGE_RESOLUTION|>--- conflicted
+++ resolved
@@ -10,9 +10,6 @@
 import lombok.RequiredArgsConstructor;
 import org.springframework.stereotype.Service;
 import org.springframework.web.multipart.MultipartFile;
-import org.springframework.web.multipart.commons.CommonsMultipartFile;
-
-import java.util.Base64;
 
 @Service("detectionService")
 @RequiredArgsConstructor
@@ -27,13 +24,8 @@
         Integer limit = processImageParams.getLimit();
         Double detProbThreshold = processImageParams.getDetProbThreshold();
         String facePlugins = processImageParams.getFacePlugins();
-<<<<<<< HEAD
-        FindFacesResponse findFacesResponse;
-
-=======
 
         FindFacesResponse findFacesResponse;
->>>>>>> d3effaf5
         if (processImageParams.getFile() != null) {
             MultipartFile file = (MultipartFile) processImageParams.getFile();
             imageExtensionValidator.validate(file);
