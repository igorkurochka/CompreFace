--- conflicted
+++ resolved
@@ -55,11 +55,7 @@
     @DeleteMapping("/{subject}")
     public Map<String, Object> deleteSubject(
             @ApiParam(value = API_KEY_DESC, required = true) @RequestHeader(X_FRS_API_KEY_HEADER) final String apiKey,
-<<<<<<< HEAD
-            @ApiParam(value = SUBJECT_DESC, required = true) @PathVariable("subject") final String subjectName) {
-=======
             @ApiParam(value = SUBJECT_DESC, required = true) @Valid @NotBlank(message = SUBJECT_NAME_IS_EMPTY) @PathVariable("subject") final String subjectName) {
->>>>>>> 6fd32a11
         return Map.of(
                 "subject",
                 subjectService.deleteSubjectByName(apiKey, subjectName)
