--- conflicted
+++ resolved
@@ -20,6 +20,9 @@
 import com.exadel.frs.commonservice.enums.ModelType;
 import com.exadel.frs.commonservice.helpers.ModelTypeConverter;
 import java.time.LocalDateTime;
+import java.util.ArrayList;
+import java.util.List;
+import javax.persistence.CascadeType;
 import javax.persistence.Column;
 import javax.persistence.Convert;
 import javax.persistence.Entity;
@@ -28,6 +31,7 @@
 import javax.persistence.GenerationType;
 import javax.persistence.Id;
 import javax.persistence.ManyToOne;
+import javax.persistence.OneToMany;
 import javax.persistence.SequenceGenerator;
 import javax.persistence.Table;
 import lombok.AllArgsConstructor;
@@ -35,6 +39,7 @@
 import lombok.Data;
 import lombok.EqualsAndHashCode;
 import lombok.NoArgsConstructor;
+import lombok.ToString;
 
 @Entity
 @Table(schema = "public")
@@ -69,19 +74,11 @@
     @ManyToOne(fetch = FetchType.LAZY, optional = false)
     private App app;
 
-<<<<<<< HEAD
-=======
-    @ToString.Exclude
-    @Builder.Default
-    @OneToMany(mappedBy = "model", cascade = CascadeType.ALL, orphanRemoval = true)
-    private List<AppModel> appModelAccess = new ArrayList<>();
-
     @ToString.Exclude
     @Builder.Default
     @OneToMany(mappedBy = "model", cascade = CascadeType.ALL, orphanRemoval = true)
     private List<ModelStatistic> modelStatistics = new ArrayList<>();
 
->>>>>>> 157241d0
     @Column(name = "created_date")
     private LocalDateTime createdDate;
 }