--- conflicted
+++ resolved
@@ -49,8 +49,6 @@
     int countByApiKey(String modelApiKey);
 
     Optional<Face> findById(String id);
-<<<<<<< HEAD
-=======
 
     List<Face> findByIdIn(List<String> ids);
 
@@ -67,5 +65,4 @@
             " AND f.api_key <> '" + DEMO_API_KEY + "'",
             nativeQuery = true)
     boolean isDbInconsistent(@Param("calculatorVersion") String calculatorVersion);
->>>>>>> d3effaf5
 }