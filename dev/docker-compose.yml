version: '3.4'

volumes:
  postgres-data:

services:
  compreface-postgres-db:
    image: postgres:11.5
    container_name: "compreface-postgres-db"
    ports:
      - "6432:5432"
    environment:
      - POSTGRES_USER=postgres
      - POSTGRES_PASSWORD=${postgres_password}
      - POSTGRES_DB=frs
    volumes:
      - postgres-data:/var/lib/postgresql/data

  compreface-admin:
    image: ${registry}compreface-admin
    build:
      context: ..
      dockerfile: dev/Dockerfile
      target: frs_crud
    container_name: "compreface-admin"
    ports:
      - "8081:8080"
      - "5006:5005"
    environment:
      - POSTGRES_PASSWORD=${postgres_password}
      - POSTGRES_URL=jdbc:postgresql://${postgres_domain}:${postgres_port}/frs
      - SPRING_PROFILES_ACTIVE=dev
<<<<<<< HEAD
      - ENABLE_EMAIL_SERVER=${enable_email_server}
      - EMAIL_HOST=${email_host}
      - EMAIL_SENDER=${email_sender}
      - EMAIL_FROM=${email_from}
      - EMAIL_PASSWORD=${email_password}
=======
      - ADMIN_JAVA_OPTS=${compreface_admin_java_options}
>>>>>>> 4d4d56ad
    depends_on:
      - compreface-postgres-db
      - compreface-api

  compreface-api:
    image: ${registry}compreface-api
    build:
      context: ..
      dockerfile: dev/Dockerfile
      target: frs_core
    container_name: "compreface-api"
    ports:
      - "8082:8080"
      - "5005:5005"
    depends_on:
      - compreface-postgres-db
    environment:
      - POSTGRES_PASSWORD=${postgres_password}
      - POSTGRES_URL=jdbc:postgresql://${postgres_domain}:${postgres_port}/frs
      - SPRING_PROFILES_ACTIVE=dev
      - API_JAVA_OPTS=${compreface_api_java_options}
      - SAVE_IMAGES_TO_DB=${save_images_to_db}

  compreface-fe:
    image: ${registry}compreface-fe
    build:
      context: ../ui
      dockerfile: docker-prod/Dockerfile
    volumes:
      - ${compreface-fe-volume}
    container_name: "compreface-ui"
    ports:
      - "8000:80"
    depends_on:
      - compreface-api
      - compreface-admin

  compreface-core:
    image: ${registry}compreface-core
    container_name: "compreface-core"
    ports:
      - "3300:3000"
    build:
      context: ../embedding-calculator
    environment:
      - ML_PORT=3000<|MERGE_RESOLUTION|>--- conflicted
+++ resolved
@@ -30,15 +30,12 @@
       - POSTGRES_PASSWORD=${postgres_password}
       - POSTGRES_URL=jdbc:postgresql://${postgres_domain}:${postgres_port}/frs
       - SPRING_PROFILES_ACTIVE=dev
-<<<<<<< HEAD
       - ENABLE_EMAIL_SERVER=${enable_email_server}
       - EMAIL_HOST=${email_host}
       - EMAIL_SENDER=${email_sender}
       - EMAIL_FROM=${email_from}
       - EMAIL_PASSWORD=${email_password}
-=======
       - ADMIN_JAVA_OPTS=${compreface_admin_java_options}
->>>>>>> 4d4d56ad
     depends_on:
       - compreface-postgres-db
       - compreface-api
